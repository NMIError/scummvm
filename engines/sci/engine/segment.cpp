/* ScummVM - Graphic Adventure Engine
 *
 * ScummVM is the legal property of its developers, whose names
 * are too numerous to list here. Please refer to the COPYRIGHT
 * file distributed with this source distribution.
 *
 * This program is free software; you can redistribute it and/or
 * modify it under the terms of the GNU General Public License
 * as published by the Free Software Foundation; either version 2
 * of the License, or (at your option) any later version.

 * This program is distributed in the hope that it will be useful,
 * but WITHOUT ANY WARRANTY; without even the implied warranty of
 * MERCHANTABILITY or FITNESS FOR A PARTICULAR PURPOSE.  See the
 * GNU General Public License for more details.

 * You should have received a copy of the GNU General Public License
 * along with this program; if not, write to the Free Software
 * Foundation, Inc., 51 Franklin Street, Fifth Floor, Boston, MA 02110-1301, USA.
 *
 * $URL$
 * $Id$
 *
 */

#include "common/endian.h"

#include "sci/sci.h"
#include "sci/engine/features.h"
#include "sci/engine/segment.h"
#include "sci/engine/seg_manager.h"
#include "sci/engine/state.h"

namespace Sci {

//#define GC_DEBUG // Debug garbage collection
//#define GC_DEBUG_VERBOSE // Debug garbage verbosely


SegmentObj *SegmentObj::createSegmentObj(SegmentType type) {
	SegmentObj *mem = 0;
	switch (type) {
	case SEG_TYPE_SCRIPT:
		mem = new Script();
		break;
	case SEG_TYPE_CLONES:
		mem = new CloneTable();
		break;
	case SEG_TYPE_LOCALS:
		mem = new LocalVariables();
		break;
	case SEG_TYPE_SYS_STRINGS:
		mem = new SystemStrings();
		break;
	case SEG_TYPE_STACK:
		mem = new DataStack();
		break;
	case SEG_TYPE_HUNK:
		mem = new HunkTable();
		break;
	case SEG_TYPE_LISTS:
		mem = new ListTable();
		break;
	case SEG_TYPE_NODES:
		mem = new NodeTable();
		break;
	case SEG_TYPE_DYNMEM:
		mem = new DynMem();
		break;
#ifdef ENABLE_SCI32
	case SEG_TYPE_ARRAY:
		mem = new ArrayTable();
		break;
	case SEG_TYPE_STRING:
		mem = new StringTable();
		break;
#endif
	default:
		error("Unknown SegmentObj type %d", type);
		break;
	}

	assert(mem);
	assert(mem->_type == type);
	return mem;
}

<<<<<<< HEAD
Script::Script() : SegmentObj(SEG_TYPE_SCRIPT) {
	_nr = 0;
	_buf = NULL;
	_bufSize = 0;
	_scriptSize = 0;
	_heapSize = 0;

	_synonyms = NULL;
	_heapStart = NULL;
	_exportTable = NULL;

	_localsOffset = 0;
	_localsSegment = 0;
	_localsBlock = NULL;

	_relocated = false;
	_markedAsDeleted = 0;
}

Script::~Script() {
	freeScript();
}

void Script::freeScript() {
	free(_buf);
	_buf = NULL;
	_bufSize = 0;

	_objects.clear();
	_codeBlocks.clear();
}

bool Script::init(int script_nr, ResourceManager *resMan) {
	setScriptSize(script_nr, resMan);

	_buf = (byte *)malloc(_bufSize);

	if (!_buf) {
		freeScript();
		warning("Not enough memory space for script size");
		_bufSize = 0;
		return false;
	}

	_localsOffset = 0;
	_localsBlock = NULL;

	_codeBlocks.clear();

	_relocated = false;
	_markedAsDeleted = false;

	_nr = script_nr;

	if (getSciVersion() >= SCI_VERSION_1_1)
		_heapStart = _buf + _scriptSize;
	else
		_heapStart = _buf;

	return true;
}

void Script::setScriptSize(int script_nr, ResourceManager *resMan) {
	Resource *script = resMan->findResource(ResourceId(kResourceTypeScript, script_nr), 0);
	Resource *heap = resMan->findResource(ResourceId(kResourceTypeHeap, script_nr), 0);
	bool oldScriptHeader = (getSciVersion() == SCI_VERSION_0_EARLY);

	_scriptSize = script->size;
	_heapSize = 0; // Set later

	if (!script || (getSciVersion() >= SCI_VERSION_1_1 && !heap)) {
		error("SegManager::setScriptSize: failed to load %s", !script ? "script" : "heap");
	}
	if (oldScriptHeader) {
		_bufSize = script->size + READ_LE_UINT16(script->data) * 2;
		//locals_size = READ_LE_UINT16(script->data) * 2;
	} else if (getSciVersion() < SCI_VERSION_1_1) {
		_bufSize = script->size;
	} else {
		_bufSize = script->size + heap->size;
		_heapSize = heap->size;

		// Ensure that the start of the heap resource can be word-aligned.
		if (script->size & 2) {
			_bufSize++;
			_scriptSize++;
		}

		if (_bufSize > 65535) {
			error("Script and heap sizes combined exceed 64K."
			          "This means a fundamental design bug was made in SCI\n"
			          "regarding SCI1.1 games.\nPlease report this so it can be"
			          "fixed in the next major version");
			return;
		}
	}
}

Object *Script::allocateObject(uint16 offset) {
	return &_objects[offset];
}

Object *Script::getObject(uint16 offset) {
	if (_objects.contains(offset))
		return &_objects[offset];
	else
		return 0;
}

Object *Script::scriptObjInit(reg_t obj_pos) {
	Object *obj;

	if (getSciVersion() < SCI_VERSION_1_1)
		obj_pos.offset += 8;	// magic offset (SCRIPT_OBJECT_MAGIC_OFFSET)

	VERIFY(obj_pos.offset < _bufSize, "Attempt to initialize object beyond end of script\n");

	obj = allocateObject(obj_pos.offset);

	VERIFY(obj_pos.offset + SCRIPT_FUNCTAREAPTR_OFFSET < (int)_bufSize, "Function area pointer stored beyond end of script\n");

	obj->init(_buf, obj_pos);

	return obj;
}

void Script::scriptObjRemove(reg_t obj_pos) {
	if (getSciVersion() < SCI_VERSION_1_1)
		obj_pos.offset += 8;

	_objects.erase(obj_pos.toUint16());
}

int Script::relocateBlock(Common::Array<reg_t> &block, int block_location, SegmentId segment, int location) {
=======
const char *SegmentObj::getSegmentTypeName(SegmentType type) {
	switch (type) {
	case SEG_TYPE_SCRIPT:
		return "script";
		break;
	case SEG_TYPE_CLONES:
		return "clones";
		break;
	case SEG_TYPE_LOCALS:
		return "locals";
		break;
	case SEG_TYPE_SYS_STRINGS:
		return "strings";
		break;
	case SEG_TYPE_STACK:
		return "stack";
		break;
	case SEG_TYPE_HUNK:
		return "hunk";
		break;
	case SEG_TYPE_LISTS:
		return "lists";
		break;
	case SEG_TYPE_NODES:
		return "nodes";
		break;
	case SEG_TYPE_DYNMEM:
		return "dynmem";
		break;
#ifdef ENABLE_SCI32
	case SEG_TYPE_ARRAY:
		return "array";
		break;
	case SEG_TYPE_STRING:
		return "string";
		break;
#endif
	default:
		error("Unknown SegmentObj type %d", type);
		break;
	}
	return NULL;
}

// This helper function is used by Script::relocateLocal and Object::relocate
// Duplicate in segment.cpp and script.cpp
static bool relocateBlock(Common::Array<reg_t> &block, int block_location, SegmentId segment, int location, size_t scriptSize) {
>>>>>>> fffec23a
	int rel = location - block_location;

	if (rel < 0)
		return 0;

	uint idx = rel >> 1;

	if (idx >= block.size())
		return 0;

	if (rel & 1) {
<<<<<<< HEAD
		warning("Attempt to relocate odd variable #%d.5e (relative to %04x)\n", idx, block_location);
		return 0;
=======
		error("Attempt to relocate odd variable #%d.5e (relative to %04x)\n", idx, block_location);
		return false;
>>>>>>> fffec23a
	}
	block[idx].segment = segment; // Perform relocation
	if (getSciVersion() >= SCI_VERSION_1_1)
		block[idx].offset += _scriptSize;

	return 1;
}

<<<<<<< HEAD
int Script::relocateLocal(SegmentId segment, int location) {
	if (_localsBlock)
		return relocateBlock(_localsBlock->_locals, _localsOffset, segment, location);
	else
		return 0; // No hands, no cookies
}

int Script::relocateObject(Object &obj, SegmentId segment, int location) {
	return relocateBlock(obj._variables, obj.getPos().offset, segment, location);
}

void Script::scriptAddCodeBlock(reg_t location) {
	CodeBlock cb;
	cb.pos = location;
	cb.size = READ_SCI11ENDIAN_UINT16(_buf + location.offset - 2);
	_codeBlocks.push_back(cb);
}

void Script::scriptRelocate(reg_t block) {
	VERIFY(block.offset < (uint16)_bufSize && READ_SCI11ENDIAN_UINT16(_buf + block.offset) * 2 + block.offset < (uint16)_bufSize,
	       "Relocation block outside of script\n");

	int count = READ_SCI11ENDIAN_UINT16(_buf + block.offset);

	for (int i = 0; i <= count; i++) {
		int pos = READ_SCI11ENDIAN_UINT16(_buf + block.offset + 2 + (i * 2));
		if (!pos)
			continue; // FIXME: A hack pending investigation

		if (!relocateLocal(block.segment, pos)) {
			bool done = false;
			uint k;

			ObjMap::iterator it;
			const ObjMap::iterator end = _objects.end();
			for (it = _objects.begin(); !done && it != end; ++it) {
				if (relocateObject(it->_value, block.segment, pos))
					done = true;
			}

			for (k = 0; !done && k < _codeBlocks.size(); k++) {
				if (pos >= _codeBlocks[k].pos.offset &&
				        pos < _codeBlocks[k].pos.offset + _codeBlocks[k].size)
					done = true;
			}

			if (!done) {
				printf("While processing relocation block %04x:%04x:\n", PRINT_REG(block));
				printf("Relocation failed for index %04x (%d/%d)\n", pos, i + 1, count);
				if (_localsBlock)
					printf("- locals: %d at %04x\n", _localsBlock->_locals.size(), _localsOffset);
				else
					printf("- No locals\n");
				for (it = _objects.begin(), k = 0; it != end; ++it, ++k)
					printf("- obj#%d at %04x w/ %d vars\n", k, it->_value.getPos().offset, it->_value.getVarCount());
				// SQ3 script 71 has broken relocation entries.
				printf("Trying to continue anyway...\n");
			}
		}
	}
}

void Script::heapRelocate(reg_t block) {
	VERIFY(block.offset < (uint16)_heapSize && READ_SCI11ENDIAN_UINT16(_heapStart + block.offset) * 2 + block.offset < (uint16)_bufSize,
	       "Relocation block outside of script\n");

	if (_relocated)
		return;
	_relocated = true;
	int count = READ_SCI11ENDIAN_UINT16(_heapStart + block.offset);

	for (int i = 0; i < count; i++) {
		int pos = READ_SCI11ENDIAN_UINT16(_heapStart + block.offset + 2 + (i * 2)) + _scriptSize;

		if (!relocateLocal(block.segment, pos)) {
			bool done = false;
			uint k;

			ObjMap::iterator it;
			const ObjMap::iterator end = _objects.end();
			for (it = _objects.begin(); !done && it != end; ++it) {
				if (relocateObject(it->_value, block.segment, pos))
					done = true;
			}

			if (!done) {
				printf("While processing relocation block %04x:%04x:\n", PRINT_REG(block));
				printf("Relocation failed for index %04x (%d/%d)\n", pos, i + 1, count);
				if (_localsBlock)
					printf("- locals: %d at %04x\n", _localsBlock->_locals.size(), _localsOffset);
				else
					printf("- No locals\n");
				for (it = _objects.begin(), k = 0; it != end; ++it, ++k)
					printf("- obj#%d at %04x w/ %d vars\n", k, it->_value.getPos().offset, it->_value.getVarCount());
				error("Breakpoint in %s, line %d", __FILE__, __LINE__);
			}
		}
	}
}

void Script::incrementLockers() {
	_lockers++;
}

void Script::decrementLockers() {
	if (_lockers > 0)
		_lockers--;
}

int Script::getLockers() const {
	return _lockers;
}

void Script::setLockers(int lockers) {
	_lockers = lockers;
}

void Script::setExportTableOffset(int offset) {
	if (offset) {
		_exportTable = (uint16 *)(_buf + offset + 2);
		_numExports = READ_SCI11ENDIAN_UINT16((byte *)(_exportTable - 1));
	} else {
		_exportTable = NULL;
		_numExports = 0;
	}
}

uint16 Script::validateExportFunc(int pubfunct) {
	bool exportsAreWide = (g_sci->_features->detectLofsType() == SCI_VERSION_1_MIDDLE);

	if (_numExports <= pubfunct) {
		warning("validateExportFunc(): pubfunct is invalid");
		return 0;
	}

	if (exportsAreWide)
		pubfunct *= 2;
	uint16 offset = READ_SCI11ENDIAN_UINT16((byte *)(_exportTable + pubfunct));
	VERIFY(offset < _bufSize, "invalid export function pointer");

	return offset;
}

void Script::setSynonymsOffset(int offset) {
	_synonyms = _buf + offset;
}

byte *Script::getSynonyms() const {
	return _synonyms;
}

void Script::setSynonymsNr(int n) {
	_numSynonyms = n;
}

int Script::getSynonymsNr() const {
	return _numSynonyms;
}

// memory operations

void Script::mcpyInOut(int dst, const void *src, size_t n) {
	if (_buf) {
		assert(dst + n <= _bufSize);
		memcpy(_buf + dst, src, n);
	}
}

int16 Script::getHeap(uint16 offset) const {
	assert(offset + 1 < (int)_bufSize);
	return READ_SCI11ENDIAN_UINT16(_buf + offset);
//	return (_buf[offset] | (_buf[offset+1]) << 8);
}

=======
>>>>>>> fffec23a
SegmentRef SegmentObj::dereference(reg_t pointer) {
	error("Error: Trying to dereference pointer %04x:%04x to inappropriate segment",
		          PRINT_REG(pointer));
	return SegmentRef();
}


bool LocalVariables::isValidOffset(uint16 offset) const {
	return offset < _locals.size() * 2;
}

SegmentRef LocalVariables::dereference(reg_t pointer) {
	SegmentRef ret;
	ret.isRaw = false;	// reg_t based data!
	ret.maxSize = (_locals.size() - pointer.offset / 2) * 2;

	if (pointer.offset & 1) {
		ret.maxSize -= 1;
		ret.skipByte = true;
	}

	if (ret.maxSize > 0) {
		ret.reg = &_locals[pointer.offset / 2];
	} else {
		if ((g_sci->getEngineState()->currentRoomNumber() == 660 || g_sci->getEngineState()->currentRoomNumber() == 660)
			&& g_sci->getGameId() == GID_LAURABOW2) {
			// Happens in two places during the intro of LB2CD, both from kMemory(peek):
			// - room 160: Heap 160 has 83 local variables (0-82), and the game
			//   asks for variables at indices 83 - 90 too.
			// - room 220: Heap 220 has 114 local variables (0-113), and the
			//   game asks for variables at indices 114-120 too.
		} else {
			error("LocalVariables::dereference: Offset at end or out of bounds %04x:%04x", PRINT_REG(pointer));
		}
		ret.reg = 0;
	}
	return ret;
}

bool DataStack::isValidOffset(uint16 offset) const {
	return offset < _capacity * 2;
}

SegmentRef DataStack::dereference(reg_t pointer) {
	SegmentRef ret;
	ret.isRaw = false;	// reg_t based data!
	ret.maxSize = (_capacity - pointer.offset / 2) * 2;

	if (pointer.offset & 1) {
		ret.maxSize -= 1;
		ret.skipByte = true;
	}

	ret.reg = &_entries[pointer.offset / 2];
	return ret;
}

bool DynMem::isValidOffset(uint16 offset) const {
	return offset < _size;
}

SegmentRef DynMem::dereference(reg_t pointer) {
	SegmentRef ret;
	ret.isRaw = true;
	ret.maxSize = _size - pointer.offset;
	ret.raw = _buf + pointer.offset;
	return ret;
}

bool SystemStrings::isValidOffset(uint16 offset) const {
	return offset < SYS_STRINGS_MAX && !_strings[offset]._name.empty();
}

SegmentRef SystemStrings::dereference(reg_t pointer) {
	SegmentRef ret;
	ret.isRaw = true;
	ret.maxSize = _strings[pointer.offset]._maxSize;
	if (isValidOffset(pointer.offset))
		ret.raw = (byte *)(_strings[pointer.offset]._value);
	else {
<<<<<<< HEAD
		// This occurs in KQ5CD when interacting with certain objects
		warning("SystemStrings::dereference(): Attempt to dereference invalid pointer %04x:%04x", PRINT_REG(pointer));
	}

	return ret;
}


//-------------------- script --------------------
reg_t Script::findCanonicAddress(SegManager *segMan, reg_t addr) {
	addr.offset = 0;
	return addr;
}

void Script::freeAtAddress(SegManager *segMan, reg_t addr) {
	/*
		debugC(2, kDebugLevelGC, "[GC] Freeing script %04x:%04x", PRINT_REG(addr));
		if (_localsSegment)
			debugC(2, kDebugLevelGC, "[GC] Freeing locals %04x:0000", _localsSegment);
	*/

	if (_markedAsDeleted)
		segMan->deallocateScript(_nr);
}

void Script::listAllDeallocatable(SegmentId segId, void *param, NoteCallback note) {
	(*note)(param, make_reg(segId, 0));
}

void Script::listAllOutgoingReferences(reg_t addr, void *param, NoteCallback note) {
	if (addr.offset <= _bufSize && addr.offset >= -SCRIPT_OBJECT_MAGIC_OFFSET && RAW_IS_OBJECT(_buf + addr.offset)) {
		Object *obj = getObject(addr.offset);
		if (obj) {
			// Note all local variables, if we have a local variable environment
			if (_localsSegment)
				(*note)(param, make_reg(_localsSegment, 0));

			for (uint i = 0; i < obj->getVarCount(); i++)
				(*note)(param, obj->getVariable(i));
=======
		if (g_sci->getGameId() == GID_KQ5) {
			// This occurs in KQ5CD when interacting with certain objects
>>>>>>> fffec23a
		} else {
			error("SystemStrings::dereference(): Attempt to dereference invalid pointer %04x:%04x", PRINT_REG(pointer));
		}
	}

	return ret;
}


//-------------------- clones --------------------

<<<<<<< HEAD
void CloneTable::listAllOutgoingReferences(reg_t addr, void *param, NoteCallback note) {
	Clone *clone;

=======
Common::Array<reg_t> CloneTable::listAllOutgoingReferences(reg_t addr) const {
	Common::Array<reg_t> tmp;
>>>>>>> fffec23a
//	assert(addr.segment == _segId);

	if (!isValidEntry(addr.offset)) {
		error("Unexpected request for outgoing references from clone at %04x:%04x", PRINT_REG(addr));
	}

	clone = &(_table[addr.offset]);

	// Emit all member variables (including references to the 'super' delegate)
	for (uint i = 0; i < clone->getVarCount(); i++)
		tmp.push_back(clone->getVariable(i));

	// Note that this also includes the 'base' object, which is part of the script and therefore also emits the locals.
	tmp.push_back(clone->getPos());
	//debugC(2, kDebugLevelGC, "[GC] Reporting clone-pos %04x:%04x", PRINT_REG(clone->pos));

	return tmp;
}

void CloneTable::freeAtAddress(SegManager *segMan, reg_t addr) {
#ifdef GC_DEBUG
	//	assert(addr.segment == _segId);

	Object *victim_obj = &(_table[addr.offset]);

	if (!(victim_obj->_flags & OBJECT_FLAG_FREED))
		warning("[GC] Clone %04x:%04x not reachable and not freed (freeing now)", PRINT_REG(addr));
#ifdef GC_DEBUG_VERBOSE
	else
		warning("[GC-DEBUG] Clone %04x:%04x: Freeing", PRINT_REG(addr));
#endif
#endif
	/*
		warning("[GC] Clone %04x:%04x: Freeing", PRINT_REG(addr));
		warning("[GC] Clone had pos %04x:%04x", PRINT_REG(victim_obj->pos));
	*/
	freeEntry(addr.offset);
}


//-------------------- locals --------------------
reg_t LocalVariables::findCanonicAddress(SegManager *segMan, reg_t addr) {
	// Reference the owning script
	SegmentId owner_seg = segMan->getScriptSegment(script_id);

	assert(owner_seg > 0);

	return make_reg(owner_seg, 0);
}

<<<<<<< HEAD
void LocalVariables::listAllOutgoingReferences(reg_t addr, void *param, NoteCallback note) {
=======
Common::Array<reg_t> LocalVariables::listAllOutgoingReferences(reg_t addr) const {
	Common::Array<reg_t> tmp;
>>>>>>> fffec23a
//	assert(addr.segment == _segId);

	for (uint i = 0; i < _locals.size(); i++)
		tmp.push_back(_locals[i]);

	return tmp;
}


//-------------------- stack --------------------
reg_t DataStack::findCanonicAddress(SegManager *segMan, reg_t addr) {
	addr.offset = 0;
	return addr;
}

<<<<<<< HEAD
void DataStack::listAllOutgoingReferences(reg_t addr, void *param, NoteCallback note) {
=======
Common::Array<reg_t> DataStack::listAllOutgoingReferences(reg_t object) const {
	Common::Array<reg_t> tmp;
>>>>>>> fffec23a
	fprintf(stderr, "Emitting %d stack entries\n", _capacity);
	for (int i = 0; i < _capacity; i++)
		tmp.push_back(_entries[i]);
	fprintf(stderr, "DONE");

	return tmp;
}


//-------------------- lists --------------------
void ListTable::freeAtAddress(SegManager *segMan, reg_t sub_addr) {
	freeEntry(sub_addr.offset);
}

<<<<<<< HEAD
void ListTable::listAllOutgoingReferences(reg_t addr, void *param, NoteCallback note) {
=======
Common::Array<reg_t> ListTable::listAllOutgoingReferences(reg_t addr) const {
	Common::Array<reg_t> tmp;
>>>>>>> fffec23a
	if (!isValidEntry(addr.offset)) {
		error("Invalid list referenced for outgoing references: %04x:%04x", PRINT_REG(addr));
	}

	List *list = &(_table[addr.offset]);

	tmp.push_back(list->first);
	tmp.push_back(list->last);
	// We could probably get away with just one of them, but
	// let's be conservative here.

	return tmp;
}


//-------------------- nodes --------------------
void NodeTable::freeAtAddress(SegManager *segMan, reg_t sub_addr) {
	freeEntry(sub_addr.offset);
}

<<<<<<< HEAD
void NodeTable::listAllOutgoingReferences(reg_t addr, void *param, NoteCallback note) {
=======
Common::Array<reg_t> NodeTable::listAllOutgoingReferences(reg_t addr) const {
	Common::Array<reg_t> tmp;
>>>>>>> fffec23a
	if (!isValidEntry(addr.offset)) {
		error("Invalid node referenced for outgoing references: %04x:%04x", PRINT_REG(addr));
	}
	Node *node = &(_table[addr.offset]);

	// We need all four here. Can't just stick with 'pred' OR 'succ' because node operations allow us
	// to walk around from any given node
	tmp.push_back(node->pred);
	tmp.push_back(node->succ);
	tmp.push_back(node->key);
	tmp.push_back(node->value);

	return tmp;
}


//-------------------- hunk --------------------

//-------------------- object ----------------------------

Object *Object::getClass(SegManager *segMan) {
	return isClass() ? this : segMan->getObject(getSuperClassSelector());
}

int Object::locateVarSelector(SegManager *segMan, Selector slc) {
	byte *buf;
	uint varnum;

	if (getSciVersion() < SCI_VERSION_1_1) {
		varnum = getVarCount();
		int selector_name_offset = varnum * 2 + SCRIPT_SELECTOR_OFFSET;
		buf = _baseObj + selector_name_offset;
	} else {
		Object *obj = getClass(segMan);
		varnum = obj->getVariable(1).toUint16();
		buf = (const byte *)obj->_baseVars;
	}

	for (uint i = 0; i < varnum; i++)
		if (READ_SCI11ENDIAN_UINT16(buf + (i << 1)) == slc) // Found it?
			return i; // report success

	return -1; // Failed
}

<<<<<<< HEAD
=======
bool Object::relocate(SegmentId segment, int location, size_t scriptSize) {
	return relocateBlock(_variables, getPos().offset, segment, location, scriptSize);
}

int Object::propertyOffsetToId(SegManager *segMan, int propertyOffset) const {
	int selectors = getVarCount();

	if (propertyOffset < 0 || (propertyOffset >> 1) >= selectors) {
		error("Applied propertyOffsetToId to invalid property offset %x (property #%d not in [0..%d])",
		          propertyOffset, propertyOffset >> 1, selectors - 1);
		return -1;
	}

	if (getSciVersion() < SCI_VERSION_1_1) {
		const byte *selectoroffset = ((const byte *)(_baseObj)) + kOffsetSelectorSegment + selectors * 2;
		return READ_SCI11ENDIAN_UINT16(selectoroffset + propertyOffset);
	} else {
		const Object *obj = this;
		if (!isClass())
			obj = segMan->getObject(getSuperClassSelector());

		return READ_SCI11ENDIAN_UINT16((const byte *)obj->_baseVars + propertyOffset);
	}
}

void Object::initSpecies(SegManager *segMan, reg_t addr) {
	uint16 speciesOffset = getSpeciesSelector().offset;

	if (speciesOffset == 0xffff)		// -1
		setSpeciesSelector(NULL_REG);	// no species
	else
		setSpeciesSelector(segMan->getClassAddress(speciesOffset, SCRIPT_GET_LOCK, addr));
}

void Object::initSuperClass(SegManager *segMan, reg_t addr) {
	uint16 superClassOffset = getSuperClassSelector().offset;

	if (superClassOffset == 0xffff)			// -1
		setSuperClassSelector(NULL_REG);	// no superclass
	else
		setSuperClassSelector(segMan->getClassAddress(superClassOffset, SCRIPT_GET_LOCK, addr));
}

bool Object::initBaseObject(SegManager *segMan, reg_t addr, bool doInitSuperClass) {
	const Object *baseObj = segMan->getObject(getSpeciesSelector());

	if (baseObj) {
		_variables.resize(baseObj->getVarCount());
		// Copy base from species class, as we need its selector IDs
		_baseObj = baseObj->_baseObj;
		if (doInitSuperClass)
			initSuperClass(segMan, addr);
		return true;
	}

	return false;
}

>>>>>>> fffec23a
//-------------------- dynamic memory --------------------

reg_t DynMem::findCanonicAddress(SegManager *segMan, reg_t addr) {
	addr.offset = 0;
	return addr;
}

<<<<<<< HEAD
void DynMem::listAllDeallocatable(SegmentId segId, void *param, NoteCallback note) {
	(*note)(param, make_reg(segId, 0));
=======
Common::Array<reg_t> DynMem::listAllDeallocatable(SegmentId segId) const {
	const reg_t r = make_reg(segId, 0);
	return Common::Array<reg_t>(&r, 1);
>>>>>>> fffec23a
}

#ifdef ENABLE_SCI32

SegmentRef ArrayTable::dereference(reg_t pointer) {
	SegmentRef ret;
	ret.isRaw = false;
	ret.maxSize = _table[pointer.offset].getSize() * 2;
	ret.reg = _table[pointer.offset].getRawData();
	return ret;
}

void ArrayTable::freeAtAddress(SegManager *segMan, reg_t sub_addr) { 
	_table[sub_addr.offset].destroy();
	freeEntry(sub_addr.offset);
}

<<<<<<< HEAD
void ArrayTable::listAllOutgoingReferences(reg_t addr, void *param, NoteCallback note) {
=======
Common::Array<reg_t> ArrayTable::listAllOutgoingReferences(reg_t addr) const {
	Common::Array<reg_t> tmp;
>>>>>>> fffec23a
	if (!isValidEntry(addr.offset)) {
		error("Invalid array referenced for outgoing references: %04x:%04x", PRINT_REG(addr));
	}

	SciArray<reg_t> *array = &(_table[addr.offset]);

	for (uint32 i = 0; i < array->getSize(); i++) {
		reg_t value = array->getValue(i);
		if (value.segment != 0)
			tmp.push_back(value);
	}

	return tmp;
}

Common::String SciString::toString() {
	if (_type != 3)
		error("SciString::toString(): Array is not a string");

	Common::String string;
	for (uint32 i = 0; i < _size && _data[i] != 0; i++)
		string += _data[i];

	return string;
}

void SciString::fromString(Common::String string) {
	if (_type != 3)
		error("SciString::fromString(): Array is not a string");

	if (string.size() > _size)
		setSize(string.size());

	for (uint32 i = 0; i < string.size(); i++)
		_data[i] = string[i];
}

SegmentRef StringTable::dereference(reg_t pointer) {
	SegmentRef ret;
	ret.isRaw = true;
	ret.maxSize = _table[pointer.offset].getSize();
	ret.raw = (byte*)_table[pointer.offset].getRawData();
	return ret;
}

void StringTable::freeAtAddress(SegManager *segMan, reg_t sub_addr) { 
	_table[sub_addr.offset].destroy();
	freeEntry(sub_addr.offset);
}

#endif

} // End of namespace Sci<|MERGE_RESOLUTION|>--- conflicted
+++ resolved
@@ -27,6 +27,7 @@
 
 #include "sci/sci.h"
 #include "sci/engine/features.h"
+#include "sci/engine/script.h"	// for SCI_OBJ_EXPORTS and SCI_OBJ_SYNONYMS
 #include "sci/engine/segment.h"
 #include "sci/engine/seg_manager.h"
 #include "sci/engine/state.h"
@@ -85,142 +86,6 @@
 	return mem;
 }
 
-<<<<<<< HEAD
-Script::Script() : SegmentObj(SEG_TYPE_SCRIPT) {
-	_nr = 0;
-	_buf = NULL;
-	_bufSize = 0;
-	_scriptSize = 0;
-	_heapSize = 0;
-
-	_synonyms = NULL;
-	_heapStart = NULL;
-	_exportTable = NULL;
-
-	_localsOffset = 0;
-	_localsSegment = 0;
-	_localsBlock = NULL;
-
-	_relocated = false;
-	_markedAsDeleted = 0;
-}
-
-Script::~Script() {
-	freeScript();
-}
-
-void Script::freeScript() {
-	free(_buf);
-	_buf = NULL;
-	_bufSize = 0;
-
-	_objects.clear();
-	_codeBlocks.clear();
-}
-
-bool Script::init(int script_nr, ResourceManager *resMan) {
-	setScriptSize(script_nr, resMan);
-
-	_buf = (byte *)malloc(_bufSize);
-
-	if (!_buf) {
-		freeScript();
-		warning("Not enough memory space for script size");
-		_bufSize = 0;
-		return false;
-	}
-
-	_localsOffset = 0;
-	_localsBlock = NULL;
-
-	_codeBlocks.clear();
-
-	_relocated = false;
-	_markedAsDeleted = false;
-
-	_nr = script_nr;
-
-	if (getSciVersion() >= SCI_VERSION_1_1)
-		_heapStart = _buf + _scriptSize;
-	else
-		_heapStart = _buf;
-
-	return true;
-}
-
-void Script::setScriptSize(int script_nr, ResourceManager *resMan) {
-	Resource *script = resMan->findResource(ResourceId(kResourceTypeScript, script_nr), 0);
-	Resource *heap = resMan->findResource(ResourceId(kResourceTypeHeap, script_nr), 0);
-	bool oldScriptHeader = (getSciVersion() == SCI_VERSION_0_EARLY);
-
-	_scriptSize = script->size;
-	_heapSize = 0; // Set later
-
-	if (!script || (getSciVersion() >= SCI_VERSION_1_1 && !heap)) {
-		error("SegManager::setScriptSize: failed to load %s", !script ? "script" : "heap");
-	}
-	if (oldScriptHeader) {
-		_bufSize = script->size + READ_LE_UINT16(script->data) * 2;
-		//locals_size = READ_LE_UINT16(script->data) * 2;
-	} else if (getSciVersion() < SCI_VERSION_1_1) {
-		_bufSize = script->size;
-	} else {
-		_bufSize = script->size + heap->size;
-		_heapSize = heap->size;
-
-		// Ensure that the start of the heap resource can be word-aligned.
-		if (script->size & 2) {
-			_bufSize++;
-			_scriptSize++;
-		}
-
-		if (_bufSize > 65535) {
-			error("Script and heap sizes combined exceed 64K."
-			          "This means a fundamental design bug was made in SCI\n"
-			          "regarding SCI1.1 games.\nPlease report this so it can be"
-			          "fixed in the next major version");
-			return;
-		}
-	}
-}
-
-Object *Script::allocateObject(uint16 offset) {
-	return &_objects[offset];
-}
-
-Object *Script::getObject(uint16 offset) {
-	if (_objects.contains(offset))
-		return &_objects[offset];
-	else
-		return 0;
-}
-
-Object *Script::scriptObjInit(reg_t obj_pos) {
-	Object *obj;
-
-	if (getSciVersion() < SCI_VERSION_1_1)
-		obj_pos.offset += 8;	// magic offset (SCRIPT_OBJECT_MAGIC_OFFSET)
-
-	VERIFY(obj_pos.offset < _bufSize, "Attempt to initialize object beyond end of script\n");
-
-	obj = allocateObject(obj_pos.offset);
-
-	VERIFY(obj_pos.offset + SCRIPT_FUNCTAREAPTR_OFFSET < (int)_bufSize, "Function area pointer stored beyond end of script\n");
-
-	obj->init(_buf, obj_pos);
-
-	return obj;
-}
-
-void Script::scriptObjRemove(reg_t obj_pos) {
-	if (getSciVersion() < SCI_VERSION_1_1)
-		obj_pos.offset += 8;
-
-	_objects.erase(obj_pos.toUint16());
-}
-
-int Script::relocateBlock(Common::Array<reg_t> &block, int block_location, SegmentId segment, int location) {
-=======
 const char *SegmentObj::getSegmentTypeName(SegmentType type) {
 	switch (type) {
 	case SEG_TYPE_SCRIPT:
@@ -268,210 +133,27 @@
 // This helper function is used by Script::relocateLocal and Object::relocate
 // Duplicate in segment.cpp and script.cpp
 static bool relocateBlock(Common::Array<reg_t> &block, int block_location, SegmentId segment, int location, size_t scriptSize) {
->>>>>>> fffec23a
 	int rel = location - block_location;
 
 	if (rel < 0)
-		return 0;
+		return false;
 
 	uint idx = rel >> 1;
 
 	if (idx >= block.size())
-		return 0;
+		return false;
 
 	if (rel & 1) {
-<<<<<<< HEAD
-		warning("Attempt to relocate odd variable #%d.5e (relative to %04x)\n", idx, block_location);
-		return 0;
-=======
 		error("Attempt to relocate odd variable #%d.5e (relative to %04x)\n", idx, block_location);
 		return false;
->>>>>>> fffec23a
 	}
 	block[idx].segment = segment; // Perform relocation
 	if (getSciVersion() >= SCI_VERSION_1_1)
-		block[idx].offset += _scriptSize;
-
-	return 1;
-}
-
-<<<<<<< HEAD
-int Script::relocateLocal(SegmentId segment, int location) {
-	if (_localsBlock)
-		return relocateBlock(_localsBlock->_locals, _localsOffset, segment, location);
-	else
-		return 0; // No hands, no cookies
-}
-
-int Script::relocateObject(Object &obj, SegmentId segment, int location) {
-	return relocateBlock(obj._variables, obj.getPos().offset, segment, location);
-}
-
-void Script::scriptAddCodeBlock(reg_t location) {
-	CodeBlock cb;
-	cb.pos = location;
-	cb.size = READ_SCI11ENDIAN_UINT16(_buf + location.offset - 2);
-	_codeBlocks.push_back(cb);
-}
-
-void Script::scriptRelocate(reg_t block) {
-	VERIFY(block.offset < (uint16)_bufSize && READ_SCI11ENDIAN_UINT16(_buf + block.offset) * 2 + block.offset < (uint16)_bufSize,
-	       "Relocation block outside of script\n");
-
-	int count = READ_SCI11ENDIAN_UINT16(_buf + block.offset);
-
-	for (int i = 0; i <= count; i++) {
-		int pos = READ_SCI11ENDIAN_UINT16(_buf + block.offset + 2 + (i * 2));
-		if (!pos)
-			continue; // FIXME: A hack pending investigation
-
-		if (!relocateLocal(block.segment, pos)) {
-			bool done = false;
-			uint k;
-
-			ObjMap::iterator it;
-			const ObjMap::iterator end = _objects.end();
-			for (it = _objects.begin(); !done && it != end; ++it) {
-				if (relocateObject(it->_value, block.segment, pos))
-					done = true;
-			}
-
-			for (k = 0; !done && k < _codeBlocks.size(); k++) {
-				if (pos >= _codeBlocks[k].pos.offset &&
-				        pos < _codeBlocks[k].pos.offset + _codeBlocks[k].size)
-					done = true;
-			}
-
-			if (!done) {
-				printf("While processing relocation block %04x:%04x:\n", PRINT_REG(block));
-				printf("Relocation failed for index %04x (%d/%d)\n", pos, i + 1, count);
-				if (_localsBlock)
-					printf("- locals: %d at %04x\n", _localsBlock->_locals.size(), _localsOffset);
-				else
-					printf("- No locals\n");
-				for (it = _objects.begin(), k = 0; it != end; ++it, ++k)
-					printf("- obj#%d at %04x w/ %d vars\n", k, it->_value.getPos().offset, it->_value.getVarCount());
-				// SQ3 script 71 has broken relocation entries.
-				printf("Trying to continue anyway...\n");
-			}
-		}
-	}
-}
-
-void Script::heapRelocate(reg_t block) {
-	VERIFY(block.offset < (uint16)_heapSize && READ_SCI11ENDIAN_UINT16(_heapStart + block.offset) * 2 + block.offset < (uint16)_bufSize,
-	       "Relocation block outside of script\n");
-
-	if (_relocated)
-		return;
-	_relocated = true;
-	int count = READ_SCI11ENDIAN_UINT16(_heapStart + block.offset);
-
-	for (int i = 0; i < count; i++) {
-		int pos = READ_SCI11ENDIAN_UINT16(_heapStart + block.offset + 2 + (i * 2)) + _scriptSize;
-
-		if (!relocateLocal(block.segment, pos)) {
-			bool done = false;
-			uint k;
-
-			ObjMap::iterator it;
-			const ObjMap::iterator end = _objects.end();
-			for (it = _objects.begin(); !done && it != end; ++it) {
-				if (relocateObject(it->_value, block.segment, pos))
-					done = true;
-			}
-
-			if (!done) {
-				printf("While processing relocation block %04x:%04x:\n", PRINT_REG(block));
-				printf("Relocation failed for index %04x (%d/%d)\n", pos, i + 1, count);
-				if (_localsBlock)
-					printf("- locals: %d at %04x\n", _localsBlock->_locals.size(), _localsOffset);
-				else
-					printf("- No locals\n");
-				for (it = _objects.begin(), k = 0; it != end; ++it, ++k)
-					printf("- obj#%d at %04x w/ %d vars\n", k, it->_value.getPos().offset, it->_value.getVarCount());
-				error("Breakpoint in %s, line %d", __FILE__, __LINE__);
-			}
-		}
-	}
-}
-
-void Script::incrementLockers() {
-	_lockers++;
-}
-
-void Script::decrementLockers() {
-	if (_lockers > 0)
-		_lockers--;
-}
-
-int Script::getLockers() const {
-	return _lockers;
-}
-
-void Script::setLockers(int lockers) {
-	_lockers = lockers;
-}
-
-void Script::setExportTableOffset(int offset) {
-	if (offset) {
-		_exportTable = (uint16 *)(_buf + offset + 2);
-		_numExports = READ_SCI11ENDIAN_UINT16((byte *)(_exportTable - 1));
-	} else {
-		_exportTable = NULL;
-		_numExports = 0;
-	}
-}
-
-uint16 Script::validateExportFunc(int pubfunct) {
-	bool exportsAreWide = (g_sci->_features->detectLofsType() == SCI_VERSION_1_MIDDLE);
-
-	if (_numExports <= pubfunct) {
-		warning("validateExportFunc(): pubfunct is invalid");
-		return 0;
-	}
-
-	if (exportsAreWide)
-		pubfunct *= 2;
-	uint16 offset = READ_SCI11ENDIAN_UINT16((byte *)(_exportTable + pubfunct));
-	VERIFY(offset < _bufSize, "invalid export function pointer");
-
-	return offset;
-}
-
-void Script::setSynonymsOffset(int offset) {
-	_synonyms = _buf + offset;
-}
-
-byte *Script::getSynonyms() const {
-	return _synonyms;
-}
-
-void Script::setSynonymsNr(int n) {
-	_numSynonyms = n;
-}
-
-int Script::getSynonymsNr() const {
-	return _numSynonyms;
-}
-
-// memory operations
-
-void Script::mcpyInOut(int dst, const void *src, size_t n) {
-	if (_buf) {
-		assert(dst + n <= _bufSize);
-		memcpy(_buf + dst, src, n);
-	}
-}
-
-int16 Script::getHeap(uint16 offset) const {
-	assert(offset + 1 < (int)_bufSize);
-	return READ_SCI11ENDIAN_UINT16(_buf + offset);
-//	return (_buf[offset] | (_buf[offset+1]) << 8);
-}
-
-=======
->>>>>>> fffec23a
+		block[idx].offset += scriptSize;
+
+	return true;
+}
+
 SegmentRef SegmentObj::dereference(reg_t pointer) {
 	error("Error: Trying to dereference pointer %04x:%04x to inappropriate segment",
 		          PRINT_REG(pointer));
@@ -552,50 +234,8 @@
 	if (isValidOffset(pointer.offset))
 		ret.raw = (byte *)(_strings[pointer.offset]._value);
 	else {
-<<<<<<< HEAD
-		// This occurs in KQ5CD when interacting with certain objects
-		warning("SystemStrings::dereference(): Attempt to dereference invalid pointer %04x:%04x", PRINT_REG(pointer));
-	}
-
-	return ret;
-}
-
-
-//-------------------- script --------------------
-reg_t Script::findCanonicAddress(SegManager *segMan, reg_t addr) {
-	addr.offset = 0;
-	return addr;
-}
-
-void Script::freeAtAddress(SegManager *segMan, reg_t addr) {
-	/*
-		debugC(2, kDebugLevelGC, "[GC] Freeing script %04x:%04x", PRINT_REG(addr));
-		if (_localsSegment)
-			debugC(2, kDebugLevelGC, "[GC] Freeing locals %04x:0000", _localsSegment);
-	*/
-
-	if (_markedAsDeleted)
-		segMan->deallocateScript(_nr);
-}
-
-void Script::listAllDeallocatable(SegmentId segId, void *param, NoteCallback note) {
-	(*note)(param, make_reg(segId, 0));
-}
-
-void Script::listAllOutgoingReferences(reg_t addr, void *param, NoteCallback note) {
-	if (addr.offset <= _bufSize && addr.offset >= -SCRIPT_OBJECT_MAGIC_OFFSET && RAW_IS_OBJECT(_buf + addr.offset)) {
-		Object *obj = getObject(addr.offset);
-		if (obj) {
-			// Note all local variables, if we have a local variable environment
-			if (_localsSegment)
-				(*note)(param, make_reg(_localsSegment, 0));
-
-			for (uint i = 0; i < obj->getVarCount(); i++)
-				(*note)(param, obj->getVariable(i));
-=======
 		if (g_sci->getGameId() == GID_KQ5) {
 			// This occurs in KQ5CD when interacting with certain objects
->>>>>>> fffec23a
 		} else {
 			error("SystemStrings::dereference(): Attempt to dereference invalid pointer %04x:%04x", PRINT_REG(pointer));
 		}
@@ -607,21 +247,15 @@
 
 //-------------------- clones --------------------
 
-<<<<<<< HEAD
-void CloneTable::listAllOutgoingReferences(reg_t addr, void *param, NoteCallback note) {
-	Clone *clone;
-
-=======
 Common::Array<reg_t> CloneTable::listAllOutgoingReferences(reg_t addr) const {
 	Common::Array<reg_t> tmp;
->>>>>>> fffec23a
 //	assert(addr.segment == _segId);
 
 	if (!isValidEntry(addr.offset)) {
 		error("Unexpected request for outgoing references from clone at %04x:%04x", PRINT_REG(addr));
 	}
 
-	clone = &(_table[addr.offset]);
+	const Clone *clone = &(_table[addr.offset]);
 
 	// Emit all member variables (including references to the 'super' delegate)
 	for (uint i = 0; i < clone->getVarCount(); i++)
@@ -656,7 +290,7 @@
 
 
 //-------------------- locals --------------------
-reg_t LocalVariables::findCanonicAddress(SegManager *segMan, reg_t addr) {
+reg_t LocalVariables::findCanonicAddress(SegManager *segMan, reg_t addr) const {
 	// Reference the owning script
 	SegmentId owner_seg = segMan->getScriptSegment(script_id);
 
@@ -665,12 +299,8 @@
 	return make_reg(owner_seg, 0);
 }
 
-<<<<<<< HEAD
-void LocalVariables::listAllOutgoingReferences(reg_t addr, void *param, NoteCallback note) {
-=======
 Common::Array<reg_t> LocalVariables::listAllOutgoingReferences(reg_t addr) const {
 	Common::Array<reg_t> tmp;
->>>>>>> fffec23a
 //	assert(addr.segment == _segId);
 
 	for (uint i = 0; i < _locals.size(); i++)
@@ -681,17 +311,13 @@
 
 
 //-------------------- stack --------------------
-reg_t DataStack::findCanonicAddress(SegManager *segMan, reg_t addr) {
+reg_t DataStack::findCanonicAddress(SegManager *segMan, reg_t addr) const {
 	addr.offset = 0;
 	return addr;
 }
 
-<<<<<<< HEAD
-void DataStack::listAllOutgoingReferences(reg_t addr, void *param, NoteCallback note) {
-=======
 Common::Array<reg_t> DataStack::listAllOutgoingReferences(reg_t object) const {
 	Common::Array<reg_t> tmp;
->>>>>>> fffec23a
 	fprintf(stderr, "Emitting %d stack entries\n", _capacity);
 	for (int i = 0; i < _capacity; i++)
 		tmp.push_back(_entries[i]);
@@ -706,17 +332,13 @@
 	freeEntry(sub_addr.offset);
 }
 
-<<<<<<< HEAD
-void ListTable::listAllOutgoingReferences(reg_t addr, void *param, NoteCallback note) {
-=======
 Common::Array<reg_t> ListTable::listAllOutgoingReferences(reg_t addr) const {
 	Common::Array<reg_t> tmp;
->>>>>>> fffec23a
 	if (!isValidEntry(addr.offset)) {
 		error("Invalid list referenced for outgoing references: %04x:%04x", PRINT_REG(addr));
 	}
 
-	List *list = &(_table[addr.offset]);
+	const List *list = &(_table[addr.offset]);
 
 	tmp.push_back(list->first);
 	tmp.push_back(list->last);
@@ -732,16 +354,12 @@
 	freeEntry(sub_addr.offset);
 }
 
-<<<<<<< HEAD
-void NodeTable::listAllOutgoingReferences(reg_t addr, void *param, NoteCallback note) {
-=======
 Common::Array<reg_t> NodeTable::listAllOutgoingReferences(reg_t addr) const {
 	Common::Array<reg_t> tmp;
->>>>>>> fffec23a
 	if (!isValidEntry(addr.offset)) {
 		error("Invalid node referenced for outgoing references: %04x:%04x", PRINT_REG(addr));
 	}
-	Node *node = &(_table[addr.offset]);
+	const Node *node = &(_table[addr.offset]);
 
 	// We need all four here. Can't just stick with 'pred' OR 'succ' because node operations allow us
 	// to walk around from any given node
@@ -758,20 +376,43 @@
 
 //-------------------- object ----------------------------
 
-Object *Object::getClass(SegManager *segMan) {
+void Object::init(byte *buf, reg_t obj_pos, bool initVariables) {
+	byte *data = buf + obj_pos.offset;
+	_baseObj = data;
+	_pos = obj_pos;
+
+	if (getSciVersion() < SCI_VERSION_1_1) {
+		_variables.resize(READ_LE_UINT16(data + kOffsetSelectorCounter));
+		_baseVars = (const uint16 *)(_baseObj + _variables.size() * 2);
+		_baseMethod = (const uint16 *)(data + READ_LE_UINT16(data + kOffsetFunctionArea));
+		_methodCount = READ_LE_UINT16(_baseMethod - 1);
+	} else {
+		_variables.resize(READ_SCI11ENDIAN_UINT16(data + 2));
+		_baseVars = (const uint16 *)(buf + READ_SCI11ENDIAN_UINT16(data + 4));
+		_baseMethod = (const uint16 *)(buf + READ_SCI11ENDIAN_UINT16(data + 6));
+		_methodCount = READ_SCI11ENDIAN_UINT16(_baseMethod);
+	}
+
+	if (initVariables) {
+		for (uint i = 0; i < _variables.size(); i++)
+			_variables[i] = make_reg(0, READ_SCI11ENDIAN_UINT16(data + (i * 2)));
+	}
+}
+
+const Object *Object::getClass(SegManager *segMan) const {
 	return isClass() ? this : segMan->getObject(getSuperClassSelector());
 }
 
-int Object::locateVarSelector(SegManager *segMan, Selector slc) {
-	byte *buf;
+int Object::locateVarSelector(SegManager *segMan, Selector slc) const {
+	const byte *buf;
 	uint varnum;
 
 	if (getSciVersion() < SCI_VERSION_1_1) {
 		varnum = getVarCount();
-		int selector_name_offset = varnum * 2 + SCRIPT_SELECTOR_OFFSET;
+		int selector_name_offset = varnum * 2 + kOffsetSelectorSegment;
 		buf = _baseObj + selector_name_offset;
 	} else {
-		Object *obj = getClass(segMan);
+		const Object *obj = getClass(segMan);
 		varnum = obj->getVariable(1).toUint16();
 		buf = (const byte *)obj->_baseVars;
 	}
@@ -783,8 +424,6 @@
 	return -1; // Failed
 }
 
-<<<<<<< HEAD
-=======
 bool Object::relocate(SegmentId segment, int location, size_t scriptSize) {
 	return relocateBlock(_variables, getPos().offset, segment, location, scriptSize);
 }
@@ -843,22 +482,16 @@
 	return false;
 }
 
->>>>>>> fffec23a
 //-------------------- dynamic memory --------------------
 
-reg_t DynMem::findCanonicAddress(SegManager *segMan, reg_t addr) {
+reg_t DynMem::findCanonicAddress(SegManager *segMan, reg_t addr) const {
 	addr.offset = 0;
 	return addr;
 }
 
-<<<<<<< HEAD
-void DynMem::listAllDeallocatable(SegmentId segId, void *param, NoteCallback note) {
-	(*note)(param, make_reg(segId, 0));
-=======
 Common::Array<reg_t> DynMem::listAllDeallocatable(SegmentId segId) const {
 	const reg_t r = make_reg(segId, 0);
 	return Common::Array<reg_t>(&r, 1);
->>>>>>> fffec23a
 }
 
 #ifdef ENABLE_SCI32
@@ -876,17 +509,13 @@
 	freeEntry(sub_addr.offset);
 }
 
-<<<<<<< HEAD
-void ArrayTable::listAllOutgoingReferences(reg_t addr, void *param, NoteCallback note) {
-=======
 Common::Array<reg_t> ArrayTable::listAllOutgoingReferences(reg_t addr) const {
 	Common::Array<reg_t> tmp;
->>>>>>> fffec23a
 	if (!isValidEntry(addr.offset)) {
 		error("Invalid array referenced for outgoing references: %04x:%04x", PRINT_REG(addr));
 	}
 
-	SciArray<reg_t> *array = &(_table[addr.offset]);
+	const SciArray<reg_t> *array = &(_table[addr.offset]);
 
 	for (uint32 i = 0; i < array->getSize(); i++) {
 		reg_t value = array->getValue(i);
@@ -897,7 +526,7 @@
 	return tmp;
 }
 
-Common::String SciString::toString() {
+Common::String SciString::toString() const {
 	if (_type != 3)
 		error("SciString::toString(): Array is not a string");
 
@@ -908,7 +537,7 @@
 	return string;
 }
 
-void SciString::fromString(Common::String string) {
+void SciString::fromString(const Common::String &string) {
 	if (_type != 3)
 		error("SciString::fromString(): Array is not a string");
 
