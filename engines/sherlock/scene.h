--- conflicted
+++ resolved
@@ -49,7 +49,6 @@
 	// Serrated Scalpel
 	int _fill;
 
-<<<<<<< HEAD
 	// Rose Tattoo
 	int _scrollSize;
 	int _bytesWritten;				// Size of the main body of the RRM
@@ -58,13 +57,11 @@
 
 
 	BgFileHeader();
-	void synchronize(Common::SeekableReadStream &s, bool isRoseTattoo);
-=======
-	/**
-	 * Load the data for the object
-	 */
-	void load(Common::SeekableReadStream &s);
->>>>>>> 2db07a9d
+
+	/**
+	 * Load the data for the object
+	 */
+	void load(Common::SeekableReadStream &s, bool isRoseTattoo);
 };
 
 struct BgFileHeaderInfo {
@@ -85,17 +82,13 @@
 	Common::Point _people;
 	int _peopleDir;
 
-<<<<<<< HEAD
 	Common::String _dest;
 	int _image;					// Arrow image to use
 
+	/**
+	 * Load the data for the object
+	 */
 	void load(Common::SeekableReadStream &s, bool isRoseTattoo);
-=======
-	/**
-	 * Load the data for the object
-	 */
-	void load(Common::SeekableReadStream &s);
->>>>>>> 2db07a9d
 };
 
 struct SceneEntry {
@@ -152,15 +145,15 @@
 	 */
 	bool loadScene(const Common::String &filename);
 
-<<<<<<< HEAD
+	/**
+	 * Loads sounds for the scene
+	 */
 	void loadSceneSounds();
 
-=======
 	/**
 	 * Set objects to their current persistent state. This includes things such as
 	 * opening or moving them
 	 */
->>>>>>> 2db07a9d
 	void checkSceneStatus();
 
 	/**
