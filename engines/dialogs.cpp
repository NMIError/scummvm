/* ScummVM - Graphic Adventure Engine
 *
 * ScummVM is the legal property of its developers, whose names
 * are too numerous to list here. Please refer to the COPYRIGHT
 * file distributed with this source distribution.
 *
 * This program is free software; you can redistribute it and/or
 * modify it under the terms of the GNU General Public License
 * as published by the Free Software Foundation; either version 2
 * of the License, or (at your option) any later version.
 *
 * This program is distributed in the hope that it will be useful,
 * but WITHOUT ANY WARRANTY; without even the implied warranty of
 * MERCHANTABILITY or FITNESS FOR A PARTICULAR PURPOSE.  See the
 * GNU General Public License for more details.
 *
 * You should have received a copy of the GNU General Public License
 * along with this program; if not, write to the Free Software
 * Foundation, Inc., 51 Franklin Street, Fifth Floor, Boston, MA 02110-1301, USA.
 *
 * $URL$
 * $Id$ 
 */

#include "base/version.h"

#include "common/config-manager.h"
#include "common/savefile.h"
#include "common/system.h"
#include "common/events.h"

#include "graphics/scaler.h"

#include "gui/about.h"
#include "gui/newgui.h"
#include "gui/ListWidget.h"
#include "gui/theme.h"

#include "engines/dialogs.h"
#include "engines/engine.h"
#include "engines/metaengine.h"

#ifdef SMALL_SCREEN_DEVICE
#include "gui/KeysDialog.h"
#endif

using GUI::CommandSender;
using GUI::StaticTextWidget;
using GUI::kButtonWidth;
using GUI::kButtonHeight;
using GUI::kBigButtonWidth;
using GUI::kBigButtonHeight;
using GUI::kCloseCmd;
using GUI::kTextAlignCenter;
using GUI::kTextAlignLeft;
using GUI::WIDGET_ENABLED;

typedef GUI::OptionsDialog GUI_OptionsDialog;
typedef GUI::Dialog GUI_Dialog;

GlobalDialog::GlobalDialog(String name) : GUI::Dialog(name) {}

enum {
	kSaveCmd = 'SAVE',
	kLoadCmd = 'LOAD',
	kPlayCmd = 'PLAY',
	kOptionsCmd = 'OPTN',
	kHelpCmd = 'HELP',
	kAboutCmd = 'ABOU',
	kQuitCmd = 'QUIT',
	kRTLCmd = 'RTL ',
	kChooseCmd = 'CHOS'
};

MainMenuDialog::MainMenuDialog(Engine *engine)
	: GlobalDialog("GlobalMenu"), _engine(engine) {
	_backgroundType = GUI::Theme::kDialogBackgroundSpecial;

#ifndef DISABLE_FANCY_THEMES
	_logo = 0;
	if (g_gui.xmlEval()->getVar("Globals.ShowGlobalMenuLogo", 0) == 1 && g_gui.theme()->supportsImages()) {
		_logo = new GUI::GraphicsWidget(this, "GlobalMenu.Logo");
		_logo->useThemeTransparency(true);
		_logo->setGfx(g_gui.theme()->getImageSurface(GUI::Theme::kImageLogoSmall));
	} else {
		StaticTextWidget *title = new StaticTextWidget(this, "GlobalMenu.Title", "ScummVM");
		title->setAlign(GUI::kTextAlignCenter);
	}
#else
	StaticTextWidget *title = new StaticTextWidget(this, "GlobalMenu.Title", "ScummVM");
	title->setAlign(GUI::kTextAlignCenter);
#endif

	StaticTextWidget *version = new StaticTextWidget(this, "GlobalMenu.Version", gScummVMVersionDate);
	version->setAlign(GUI::kTextAlignCenter);
		
	new GUI::ButtonWidget(this, "GlobalMenu.Resume", "Resume", kPlayCmd, 'P');

//	new GUI::ButtonWidget(this, "globalmain_load", "Load", kLoadCmd, 'L');
//	new GUI::ButtonWidget(this, "globalmain_save", "Save", kSaveCmd, 'S');

	new GUI::ButtonWidget(this, "GlobalMenu.Options", "Options", kOptionsCmd, 'O');

	new GUI::ButtonWidget(this, "GlobalMenu.About", "About", kAboutCmd, 'A');

<<<<<<< HEAD
	_rtlButton = new GUI::ButtonWidget(this, "GlobalMenu.RTL", "Return to Launcher", kRTLCmd, 'R');	
	// '0' corresponds to the kSupportsRTL MetaEngineFeature
	_rtlButton->setEnabled(_engine->hasFeature(0));
=======
	_rtlButton = new GUI::ButtonWidget(this, "globalmain_rtl", "Return to Launcher", kRTLCmd, 'R');	
	_rtlButton->setEnabled(_engine->hasFeature(MetaEngine::kSupportsRTL));
>>>>>>> 99f8add6


	new GUI::ButtonWidget(this, "GlobalMenu.Quit", "Quit", kQuitCmd, 'Q');

	_aboutDialog = new GUI::AboutDialog();
	_optionsDialog = new ConfigDialog();
}

MainMenuDialog::~MainMenuDialog() {
	delete _aboutDialog;
	delete _optionsDialog;
}

void MainMenuDialog::handleCommand(CommandSender *sender, uint32 cmd, uint32 data) {
	switch (cmd) {
	case kPlayCmd:
		close();
		break;
	case kOptionsCmd:
		_optionsDialog->runModal();
		break;
	case kAboutCmd:
		_aboutDialog->runModal();
		break;
	case kRTLCmd: {
		Common::Event eventRTL;
		eventRTL.type = Common::EVENT_RTL;
		g_system->getEventManager()->pushEvent(eventRTL);
		close();
		}	
		break;
	case kQuitCmd: {
		Common::Event eventQ;
		eventQ.type = Common::EVENT_QUIT;
		g_system->getEventManager()->pushEvent(eventQ);
		close();
		}
		break;
	default:
		GlobalDialog::handleCommand(sender, cmd, data);
	}
}

void MainMenuDialog::reflowLayout() {
#ifndef DISABLE_FANCY_THEMES
	if (g_gui.xmlEval()->getVar("Globals.ShowGlobalMenuLogo", 0) == 1 && g_gui.theme()->supportsImages()) {
		if (!_logo)
			_logo = new GUI::GraphicsWidget(this, "GlobalMenu.Logo");
		_logo->useThemeTransparency(true);
		_logo->setGfx(g_gui.theme()->getImageSurface(GUI::Theme::kImageLogoSmall));

		GUI::StaticTextWidget *title = (StaticTextWidget *)findWidget("GlobalMenu.Title");
		if (title) {
			removeWidget(title);
			title->setNext(0);
			delete title;
		}
	} else {
		GUI::StaticTextWidget *title = (StaticTextWidget *)findWidget("GlobalMenu.Title");
		if (!title) {
			title = new StaticTextWidget(this, "GlobalMenu.Title", "ScummVM");
			title->setAlign(GUI::kTextAlignCenter);
		}

		if (_logo) {
			removeWidget(_logo);
			_logo->setNext(0);
			delete _logo;
			_logo = 0;
		}
	}
#endif

	Dialog::reflowLayout();
}

enum {
	kOKCmd = 'ok  '
};

enum {
	kKeysCmd = 'KEYS'
};

// FIXME: We use the empty string as domain name here. This tells the
// ConfigManager to use the 'default' domain for all its actions. We do that
// to get as close as possible to editing the 'active' settings.
//
// However, that requires bad & evil hacks in the ConfigManager code,
// and even then still doesn't work quite correctly.
// For example, if the transient domain contains 'false' for the 'fullscreen'
// flag, but the user used a hotkey to switch to windowed mode, then the dialog
// will display the wrong value anyway.
//
// Proposed solution consisting of multiple steps:
// 1) Add special code to the open() code that reads out everything stored
//    in the transient domain that is controlled by this dialog, and updates
//    the dialog accordingly.
// 2) Even more code is added to query the backend for current settings, like
//    the fullscreen mode flag etc., and also updates the dialog accordingly.
// 3) The domain being edited is set to the active game domain.
// 4) If the dialog is closed with the "OK" button, then we remove everything
//    stored in the transient domain (or at least everything corresponding to
//    switches in this dialog.
//    If OTOH the dialog is closed with "Cancel" we do no such thing.
//
// These changes will achieve two things at once: Allow us to get rid of using
//  "" as value for the domain, and in fact provide a somewhat better user
// experience at the same time.
ConfigDialog::ConfigDialog()
	: GUI::OptionsDialog("", "ScummConfig") {

	//
	// Sound controllers
	//

	addVolumeControls(this, "ScummConfig.");

	//
	// Some misc options
	//

	// SCUMM has a talkspeed range of 0-9
	addSubtitleControls(this, "ScummConfig.", 9);

	//
	// Add the buttons
	//

	new GUI::ButtonWidget(this, "ScummConfig.Ok", "OK", GUI::OptionsDialog::kOKCmd, 'O');
	new GUI::ButtonWidget(this, "ScummConfig.Cancel", "Cancel", kCloseCmd, 'C');

#ifdef SMALL_SCREEN_DEVICE
	new GUI::ButtonWidget(this, "ScummConfig.Keys", "Keys", kKeysCmd, 'K');

	//
	// Create the sub dialog(s)
	//

	_keysDialog = new GUI::KeysDialog();
#endif
}

ConfigDialog::~ConfigDialog() {
#ifdef SMALL_SCREEN_DEVICE
	delete _keysDialog;
#endif
}

void ConfigDialog::handleCommand(CommandSender *sender, uint32 cmd, uint32 data) {
	switch (cmd) {
	case kKeysCmd:

#ifdef SMALL_SCREEN_DEVICE
		_keysDialog->runModal();
#endif
		break;
	default:
		GUI_OptionsDialog::handleCommand (sender, cmd, data);
	}
}
<|MERGE_RESOLUTION|>--- conflicted
+++ resolved
@@ -103,14 +103,8 @@
 
 	new GUI::ButtonWidget(this, "GlobalMenu.About", "About", kAboutCmd, 'A');
 
-<<<<<<< HEAD
 	_rtlButton = new GUI::ButtonWidget(this, "GlobalMenu.RTL", "Return to Launcher", kRTLCmd, 'R');	
-	// '0' corresponds to the kSupportsRTL MetaEngineFeature
-	_rtlButton->setEnabled(_engine->hasFeature(0));
-=======
-	_rtlButton = new GUI::ButtonWidget(this, "globalmain_rtl", "Return to Launcher", kRTLCmd, 'R');	
 	_rtlButton->setEnabled(_engine->hasFeature(MetaEngine::kSupportsRTL));
->>>>>>> 99f8add6
 
 
 	new GUI::ButtonWidget(this, "GlobalMenu.Quit", "Quit", kQuitCmd, 'Q');
