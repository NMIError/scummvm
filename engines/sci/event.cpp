/* ScummVM - Graphic Adventure Engine
 *
 * ScummVM is the legal property of its developers, whose names
 * are too numerous to list here. Please refer to the COPYRIGHT
 * file distributed with this source distribution.
 *
 * This program is free software; you can redistribute it and/or
 * modify it under the terms of the GNU General Public License
 * as published by the Free Software Foundation; either version 2
 * of the License, or (at your option) any later version.

 * This program is distributed in the hope that it will be useful,
 * but WITHOUT ANY WARRANTY; without even the implied warranty of
 * MERCHANTABILITY or FITNESS FOR A PARTICULAR PURPOSE.  See the
 * GNU General Public License for more details.

 * You should have received a copy of the GNU General Public License
 * along with this program; if not, write to the Free Software
 * Foundation, Inc., 51 Franklin Street, Fifth Floor, Boston, MA 02110-1301, USA.
 *
 * $URL$
 * $Id$
 *
 */

#include "common/system.h"
#include "common/events.h"
#include "common/file.h"

#include "sci/sci.h"
#include "sci/event.h"
#include "sci/console.h"
#include "sci/engine/state.h"
#include "sci/engine/kernel.h"

namespace Sci {

EventManager::EventManager(bool fontIsExtended) : _fontIsExtended(fontIsExtended), _modifierStates(0) {

	if (getSciVersion() >= SCI_VERSION_1_MIDDLE) {
		_usesNewKeyboardDirectionType = true;
	} else if (getSciVersion() <= SCI_VERSION_01) {
		_usesNewKeyboardDirectionType = false;
	} else {
		// they changed this somewhere inbetween SCI1EGA/EARLY
		_usesNewKeyboardDirectionType = false;

		// We are looking if script 933 exists, that one has the PseudoMouse class in it that handles it
		//  The good thing is that PseudoMouse seems to only exists in games that use the new method
		if (g_sci->getResMan()->testResource(ResourceId(kResourceTypeScript, 933)))
			_usesNewKeyboardDirectionType = true;
		// Checking the keyboard driver size in here would also be a valid method, but the driver is only available
		//  in PC versions of the game
	}
}

EventManager::~EventManager() {
}

bool EventManager::getUsesNewKeyboardDirectionType() {
	return _usesNewKeyboardDirectionType;
}

struct ScancodeRow {
	int offset;
	const char *keys;
};

static const ScancodeRow s_scancodeRows[] = {
	{0x10, "QWERTYUIOP[]"},
	{0x1e, "ASDFGHJKL;'\\"},
	{0x2c, "ZXCVBNM,./"}
};

static int altify(int ch) {
	// Calculates a PC keyboard scancode from a character */
	int row;
	int c = toupper((char)ch);

	for (row = 0; row < ARRAYSIZE(s_scancodeRows); row++) {
		const char *keys = s_scancodeRows[row].keys;
		int offset = s_scancodeRows[row].offset;

		while (*keys) {
			if (*keys == c)
				return offset << 8;

			offset++;
			keys++;
		}
	}

	return ch;
}

/*
static int numlockify(int c) {
	switch (c) {
	case SCI_KEY_DELETE:
		return '.';
	case SCI_KEY_INSERT:
		return '0';
	case SCI_KEY_END:
		return '1';
	case SCI_KEY_DOWN:
		return '2';
	case SCI_KEY_PGDOWN:
		return '3';
	case SCI_KEY_LEFT:
		return '4';
	case SCI_KEY_CENTER:
		return '5';
	case SCI_KEY_RIGHT:
		return '6';
	case SCI_KEY_HOME:
		return '7';
	case SCI_KEY_UP:
		return '8';
	case SCI_KEY_PGUP:
		return '9';
	default:
		return c; // Unchanged
	}
}
*/

static const byte codepagemap_88591toDOS[0x80] = {
	 '?',  '?',  '?',  '?',  '?',  '?',  '?',  '?',  '?',  '?',  '?',  '?',  '?',  '?',  '?',  '?', // 0x8x
	 '?',  '?',  '?',  '?',  '?',  '?',  '?',  '?',  '?',  '?',  '?',  '?',  '?',  '?',  '?',  '?', // 0x9x
	 '?', 0xad, 0x9b, 0x9c,  '?', 0x9d,  '?', 0x9e,  '?',  '?', 0xa6, 0xae, 0xaa,  '?',  '?',  '?', // 0xAx
	 '?',  '?',  '?',  '?',  '?',  '?',  '?',  '?',  '?',  '?', 0xa7, 0xaf, 0xac, 0xab,  '?', 0xa8, // 0xBx
	 '?',  '?',  '?',  '?', 0x8e, 0x8f, 0x92, 0x80,  '?', 0x90,  '?',  '?',  '?',  '?',  '?',  '?', // 0xCx
	 '?', 0xa5,  '?',  '?',  '?',  '?', 0x99,  '?',  '?',  '?',  '?',  '?', 0x9a,  '?',  '?', 0xe1, // 0xDx
	0x85, 0xa0, 0x83,  '?', 0x84, 0x86, 0x91, 0x87, 0x8a, 0x82, 0x88, 0x89, 0x8d, 0xa1, 0x8c, 0x8b, // 0xEx
	 '?', 0xa4, 0x95, 0xa2, 0x93,  '?', 0x94,  '?',  '?', 0x97, 0xa3, 0x96, 0x81,  '?',  '?', 0x98  // 0xFx
};

SciEvent EventManager::getScummVMEvent() {
	SciEvent input = { SCI_EVENT_NONE, 0, 0, 0 };

	Common::EventManager *em = g_system->getEventManager();
	Common::Event ev;

	bool found = em->pollEvent(ev);
	Common::Point p = ev.mouse;

	// Don't generate events for mouse movement
	while (found && ev.type == Common::EVENT_MOUSEMOVE) {
		found = em->pollEvent(ev);
	}

	if (found && !ev.synthetic && ev.type != Common::EVENT_MOUSEMOVE) {
		int modifiers = em->getModifierState();

		// We add the modifier key status to buckybits
		//TODO: SCI_EVM_INSERT

		input.modifiers =
		    ((modifiers & Common::KBD_ALT) ? SCI_KEYMOD_ALT : 0) |
		    ((modifiers & Common::KBD_CTRL) ? SCI_KEYMOD_CTRL : 0) |
		    ((modifiers & Common::KBD_SHIFT) ? SCI_KEYMOD_LSHIFT | SCI_KEYMOD_RSHIFT : 0) |
		    ((ev.kbd.flags & Common::KBD_NUM) ? SCI_KEYMOD_NUMLOCK : 0) |
		    ((ev.kbd.flags & Common::KBD_CAPS) ? SCI_KEYMOD_CAPSLOCK : 0) |
			((ev.kbd.flags & Common::KBD_SCRL) ? SCI_KEYMOD_SCRLOCK : 0) |
			_modifierStates;

		switch (ev.type) {
			// Keyboard events
		case Common::EVENT_KEYDOWN:
			input.data = ev.kbd.keycode;
			input.character = ev.kbd.ascii;

			// Debug console
			if (ev.kbd.hasFlags(Common::KBD_CTRL) && ev.kbd.keycode == Common::KEYCODE_d) {
				// Open debug console
				Console *con = g_sci->getSciDebugger();
				con->attach();

				// Clear keyboard event
				input.type = SCI_EVENT_NONE;
				input.character = 0;
				input.data = 0;
				input.modifiers = 0;

				return input;
			}

			if (!(input.data & 0xFF00)) {
				// Directly accept most common keys without conversion
				input.type = SCI_EVENT_KEYBOARD;
				if ((input.character >= 0x80) && (input.character <= 0xFF)) {
					// If there is no extended font, we will just clear the current event
					//  Sierra SCI actually accepted those characters, but didn't display them inside textedit-controls
					//  because the characters were missing inside the font(s)
					//  We filter them out for non-multilingual games because of that
					if (!_fontIsExtended) {
						input.type = SCI_EVENT_NONE;
						input.character = 0;
						input.data = 0;
						input.modifiers = 0;
						return input;
					}
					// we get 8859-1 character, we need dos (cp850/437) character for multilingual sci01 games
					// TODO: check, if we get 8859-1 on all platforms
					// Currently checked: Windows XP (works), Wii w/ USB keyboard (works), Mac OS X (works)
					//  Ubuntu (works)
					input.character = codepagemap_88591toDOS[input.character & 0x7f];
				}
				if (input.data == Common::KEYCODE_TAB) {
					// Tab
					input.type = SCI_EVENT_KEYBOARD;
					input.data = SCI_KEY_TAB;
					if (input.modifiers & (SCI_KEYMOD_LSHIFT | SCI_KEYMOD_RSHIFT))
						input.character = SCI_KEY_SHIFT_TAB;
					else
						input.character = SCI_KEY_TAB;
				}
			} else if ((input.data >= Common::KEYCODE_F1) && input.data <= Common::KEYCODE_F10) {
				// F1-F10
				input.type = SCI_EVENT_KEYBOARD;
				// SCI_K_F1 == 59 << 8
				// SCI_K_SHIFT_F1 == 84 << 8
				input.data = SCI_KEY_F1 + ((input.data - Common::KEYCODE_F1)<<8);
				if (input.modifiers & (SCI_KEYMOD_LSHIFT | SCI_KEYMOD_RSHIFT))
					input.character = input.data + 0x1900;
				else
					input.character = input.data;
			} else {
				// Special keys that need conversion
				input.type = SCI_EVENT_KEYBOARD;
				switch (ev.kbd.keycode) {
				case Common::KEYCODE_UP:
					input.data = SCI_KEY_UP;
					break;
				case Common::KEYCODE_DOWN:
					input.data = SCI_KEY_DOWN;
					break;
				case Common::KEYCODE_RIGHT:
					input.data = SCI_KEY_RIGHT;
					break;
				case Common::KEYCODE_LEFT:
					input.data = SCI_KEY_LEFT;
					break;
				case Common::KEYCODE_INSERT:
					input.data = SCI_KEY_INSERT;
					break;
				case Common::KEYCODE_HOME:
					input.data = SCI_KEY_HOME;
					break;
				case Common::KEYCODE_END:
					input.data = SCI_KEY_END;
					break;
				case Common::KEYCODE_PAGEUP:
					input.data = SCI_KEY_PGUP;
					break;
				case Common::KEYCODE_PAGEDOWN:
					input.data = SCI_KEY_PGDOWN;
					break;
				case Common::KEYCODE_DELETE:
					input.data = SCI_KEY_DELETE;
					break;
				// Keypad keys
				case Common::KEYCODE_KP8:	// up
					if (!(_modifierStates & SCI_KEYMOD_NUMLOCK))
						input.data = SCI_KEY_UP;
					break;
				case Common::KEYCODE_KP2:	// down
					if (!(_modifierStates & SCI_KEYMOD_NUMLOCK))
						input.data = SCI_KEY_DOWN;
					break;
				case Common::KEYCODE_KP6:	// right
					if (!(_modifierStates & SCI_KEYMOD_NUMLOCK))
						input.data = SCI_KEY_RIGHT;
					break;
				case Common::KEYCODE_KP4:	// left
					if (!(_modifierStates & SCI_KEYMOD_NUMLOCK))
						input.data = SCI_KEY_LEFT;
					break;
				case Common::KEYCODE_KP5:	// center
					if (!(_modifierStates & SCI_KEYMOD_NUMLOCK))
						input.data = SCI_KEY_CENTER;
					break;
				case Common::KEYCODE_KP7:	// home
					if (!(_modifierStates & SCI_KEYMOD_NUMLOCK))
						input.data = SCI_KEY_HOME;
					break;
				case Common::KEYCODE_KP9:	// pageup
					if (!(_modifierStates & SCI_KEYMOD_NUMLOCK))
						input.data = SCI_KEY_PGUP;
					break;
				case Common::KEYCODE_KP1:	// end
					if (!(_modifierStates & SCI_KEYMOD_NUMLOCK))
						input.data = SCI_KEY_END;
					break;
				case Common::KEYCODE_KP3:	// pagedown
					if (!(_modifierStates & SCI_KEYMOD_NUMLOCK))
						input.data = SCI_KEY_PGDOWN;
					break;
				default:
					input.type = SCI_EVENT_NONE;
					break;
				}
				input.character = input.data;
			}
			break;

			// Mouse events
		case Common::EVENT_LBUTTONDOWN:
			input.type = SCI_EVENT_MOUSE_PRESS;
			input.data = 1;
			break;
		case Common::EVENT_RBUTTONDOWN:
			input.type = SCI_EVENT_MOUSE_PRESS;
			input.data = 2;
			break;
		case Common::EVENT_MBUTTONDOWN:
			input.type = SCI_EVENT_MOUSE_PRESS;
			input.data = 3;
			break;
		case Common::EVENT_LBUTTONUP:
			input.type = SCI_EVENT_MOUSE_RELEASE;
			input.data = 1;
			break;
		case Common::EVENT_RBUTTONUP:
			input.type = SCI_EVENT_MOUSE_RELEASE;
			input.data = 2;
			break;
		case Common::EVENT_MBUTTONUP:
			input.type = SCI_EVENT_MOUSE_RELEASE;
			input.data = 3;
			break;

			// Misc events
		case Common::EVENT_QUIT:
			input.type = SCI_EVENT_QUIT;
			break;

		default:
			break;
		}
	}

	return input;
}

void EventManager::updateScreen() {
	// Update the screen here, since it's called very often.
	// Throttle the screen update rate to 60fps.
	if (g_system->getMillis() - g_sci->getEngineState()->_screenUpdateTime >= 1000 / 60) {
		g_system->updateScreen();
		g_sci->getEngineState()->_screenUpdateTime = g_system->getMillis();
	}
}

SciEvent EventManager::getSciEvent(unsigned int mask) {
	//sci_event_t error_event = { SCI_EVT_ERROR, 0, 0, 0 };
	SciEvent event = { 0, 0, 0, 0 };

<<<<<<< HEAD
	// TODO: we need to call Cursor::refreshPosition() before each screen update to limit the mouse cursor position

	// Update the screen here, since it's called very often
	g_system->updateScreen();
=======
	EventManager::updateScreen();
>>>>>>> fffec23a

	// Get all queued events from graphics driver
	do {
		event = getScummVMEvent();
		if (event.type != SCI_EVENT_NONE)
			_events.push_back(event);
	} while (event.type != SCI_EVENT_NONE);

	// Search for matching event in queue
	Common::List<SciEvent>::iterator iter = _events.begin();
	while (iter != _events.end() && !((*iter).type & mask))
		++iter;

	if (iter != _events.end()) {
		// Event found
		event = *iter;

		// If not peeking at the queue, remove the event
		if (!(mask & SCI_EVENT_PEEK)) {
			_events.erase(iter);
		}
	} else {
		// No event found: we must return a SCI_EVT_NONE event.

		// Because event.type is SCI_EVT_NONE already here,
		// there is no need to change it.
	}

	if (event.type == SCI_EVENT_KEYBOARD) {
		// Do we still have to translate the key?

		// When Ctrl AND Alt are pressed together with a regular key, Linux will give us control-key, Windows will give
		//  us the actual key. My opinion is that windows is right, because under DOS the keys worked the same, anyway
		//  we support the other case as well
		if (event.modifiers & SCI_KEYMOD_ALT) {
			if (event.character < 27)
				event.character += 96; // 0x01 -> 'a'
		}

		if (getSciVersion() <= SCI_VERSION_1_MIDDLE) {
			// TODO: find out if altify is also not needed for sci1late+, couldnt find any game that uses those keys
			// Scancodify if appropriate
			if (event.modifiers & SCI_KEYMOD_ALT) {
				event.character = altify(event.character);
			} else if (event.modifiers & SCI_KEYMOD_CTRL) {
				if (event.character < 27)
					event.character += 96; // 0x01 -> 'a'
			}
		}

		// Numlockify if appropriate
		//if (event.modifiers & SCI_KEYMOD_NUMLOCK)
		//	event.data = numlockify(event.data);
		// TODO: dont know yet if this can get dumped as well
	}

	return event;
}

void SciEngine::sleep(uint32 msecs) {
	uint32 time;
	const uint32 wakeup_time = g_system->getMillis() + msecs;

	while (true) {
		// let backend process events and update the screen
<<<<<<< HEAD
		get(SCI_EVENT_PEEK);
		// TODO: we need to call Cursor::refreshPosition() before each screen update to limit the mouse cursor position
=======
		_eventMan->getSciEvent(SCI_EVENT_PEEK);
>>>>>>> fffec23a
		time = g_system->getMillis();
		if (time + 10 < wakeup_time) {
			g_system->delayMillis(10);
		} else {
			if (time < wakeup_time)
				g_system->delayMillis(wakeup_time - time);
			break;
		}

	}
}


} // End of namespace Sci<|MERGE_RESOLUTION|>--- conflicted
+++ resolved
@@ -356,14 +356,7 @@
 	//sci_event_t error_event = { SCI_EVT_ERROR, 0, 0, 0 };
 	SciEvent event = { 0, 0, 0, 0 };
 
-<<<<<<< HEAD
-	// TODO: we need to call Cursor::refreshPosition() before each screen update to limit the mouse cursor position
-
-	// Update the screen here, since it's called very often
-	g_system->updateScreen();
-=======
 	EventManager::updateScreen();
->>>>>>> fffec23a
 
 	// Get all queued events from graphics driver
 	do {
@@ -429,12 +422,7 @@
 
 	while (true) {
 		// let backend process events and update the screen
-<<<<<<< HEAD
-		get(SCI_EVENT_PEEK);
-		// TODO: we need to call Cursor::refreshPosition() before each screen update to limit the mouse cursor position
-=======
 		_eventMan->getSciEvent(SCI_EVENT_PEEK);
->>>>>>> fffec23a
 		time = g_system->getMillis();
 		if (time + 10 < wakeup_time) {
 			g_system->delayMillis(10);
