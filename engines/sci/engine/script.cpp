/* ScummVM - Graphic Adventure Engine
 *
 * ScummVM is the legal property of its developers, whose names
 * are too numerous to list here. Please refer to the COPYRIGHT
 * file distributed with this source distribution.
 *
 * This program is free software; you can redistribute it and/or
 * modify it under the terms of the GNU General Public License
 * as published by the Free Software Foundation; either version 2
 * of the License, or (at your option) any later version.

 * This program is distributed in the hope that it will be useful,
 * but WITHOUT ANY WARRANTY; without even the implied warranty of
 * MERCHANTABILITY or FITNESS FOR A PARTICULAR PURPOSE.  See the
 * GNU General Public License for more details.

 * You should have received a copy of the GNU General Public License
 * along with this program; if not, write to the Free Software
 * Foundation, Inc., 51 Franklin Street, Fifth Floor, Boston, MA 02110-1301, USA.
 *
 * $URL$
 * $Id$
 *
 */

#include "sci/sci.h"
#include "sci/resource.h"
#include "sci/util.h"
#include "sci/engine/features.h"
#include "sci/engine/state.h"
#include "sci/engine/kernel.h"
#include "sci/engine/script.h"

#include "common/util.h"

namespace Sci {

Script::Script() : SegmentObj(SEG_TYPE_SCRIPT) {
	_nr = 0;
	_buf = NULL;
	_bufSize = 0;
	_scriptSize = 0;
	_heapSize = 0;

	_synonyms = NULL;
	_heapStart = NULL;
	_exportTable = NULL;

	_localsOffset = 0;
	_localsSegment = 0;
	_localsBlock = NULL;
	_localsCount = 0;

	_markedAsDeleted = false;
}

Script::~Script() {
	freeScript();
}

void Script::freeScript() {
	free(_buf);
	_buf = NULL;
	_bufSize = 0;

	_objects.clear();
}

void Script::init(int script_nr, ResourceManager *resMan) {
	Resource *script = resMan->findResource(ResourceId(kResourceTypeScript, script_nr), 0);

	_localsOffset = 0;
	_localsBlock = NULL;
	_localsCount = 0;

	_markedAsDeleted = false;

	_nr = script_nr;
	_buf = 0;
	_heapStart = 0;

	_scriptSize = script->size;
	_bufSize = script->size;
	_heapSize = 0;

	_lockers = 1;

	if (getSciVersion() == SCI_VERSION_0_EARLY) {
		_bufSize += READ_LE_UINT16(script->data) * 2;
	} else if (getSciVersion() >= SCI_VERSION_1_1) {
		// In SCI11, the heap was in a separate space from the script. We append
		// it to the end of the script, and adjust addressing accordingly.
		// However, since we address the heap with a 16-bit pointer, the
		// combined size of the stack and the heap must be 64KB. So far this has
		// worked for SCI11, SCI2 and SCI21 games. SCI3 games use a different
		// script format, and theoretically they can exceed the 64KB boundary
		// using relocation.
		Resource *heap = resMan->findResource(ResourceId(kResourceTypeHeap, script_nr), 0);
		_bufSize += heap->size;
		_heapSize = heap->size;

		// Ensure that the start of the heap resource can be word-aligned.
		if (script->size & 2) {
			_bufSize++;
			_scriptSize++;
		}

		// As mentioned above, the script and the heap together should not exceed 64KB
		if (script->size + heap->size > 65535)
			error("Script and heap sizes combined exceed 64K. This means a fundamental "
					"design bug was made regarding SCI1.1 and newer games.\n"
					"Please report this error to the ScummVM team");
	}
}

void Script::load(ResourceManager *resMan) {
	Resource *script = resMan->findResource(ResourceId(kResourceTypeScript, _nr), 0);
	assert(script != 0);

	_buf = (byte *)malloc(_bufSize);
	assert(_buf);

<<<<<<< HEAD
	int totalClasses = vocab996->size >> 2;
	_classtable.resize(totalClasses);
=======
	assert(_bufSize >= script->size);
	memcpy(_buf, script->data, script->size);
>>>>>>> fffec23a

	// Check scripts for matching signatures and patch those, if found
	matchSignatureAndPatch(_nr, _buf, script->size);

<<<<<<< HEAD
		_classtable[classNr].reg = NULL_REG;
		_classtable[classNr].script = scriptNr;
	}
=======
	if (getSciVersion() >= SCI_VERSION_1_1) {
		Resource *heap = resMan->findResource(ResourceId(kResourceTypeHeap, _nr), 0);
		assert(heap != 0);
>>>>>>> fffec23a

		_heapStart = _buf + _scriptSize;

		assert(_bufSize - _scriptSize <= heap->size);
		memcpy(_heapStart, heap->data, heap->size);
	}

<<<<<<< HEAD
	if (classnr < 0 || (int)_classtable.size() <= classnr || _classtable[classnr].script < 0) {
		error("[VM] Attempt to dereference class %x, which doesn't exist (max %x)", classnr, _classtable.size());
		return NULL_REG;
	} else {
		Class *the_class = &_classtable[classnr];
		if (!the_class->reg.segment) {
			getScriptSegment(the_class->script, lock);
=======
	_exportTable = 0;
	_numExports = 0;
	_synonyms = 0;
	_numSynonyms = 0;
	
	if (getSciVersion() >= SCI_VERSION_1_1) {
		if (READ_LE_UINT16(_buf + 1 + 5) > 0) {	// does the script have an export table?
			_exportTable = (const uint16 *)(_buf + 1 + 5 + 2);
			_numExports = READ_SCI11ENDIAN_UINT16(_exportTable - 1);
		}
		_localsOffset = _scriptSize + 4;
		_localsCount = READ_SCI11ENDIAN_UINT16(_buf + _localsOffset - 2);
	} else {
		_exportTable = (const uint16 *)findBlock(SCI_OBJ_EXPORTS);
		if (_exportTable) {
			_numExports = READ_SCI11ENDIAN_UINT16(_exportTable + 1);
			_exportTable += 3;	// skip header plus 2 bytes (_exportTable is a uint16 pointer)
		}
		_synonyms = findBlock(SCI_OBJ_SYNONYMS);
		if (_synonyms) {
			_numSynonyms = READ_SCI11ENDIAN_UINT16(_synonyms + 2) / 4;
			_synonyms += 4;	// skip header
		}
		const byte* localsBlock = findBlock(SCI_OBJ_LOCALVARS);
		if (localsBlock) {
			_localsOffset = localsBlock - _buf + 4;
			_localsCount = (READ_LE_UINT16(_buf + _localsOffset - 2) - 4) >> 1;	// half block size
		}
	}
>>>>>>> fffec23a

	if (getSciVersion() > SCI_VERSION_0_EARLY) {
		// Does the script actually have locals? If not, set the locals offset to 0
		if (!_localsCount)
			_localsOffset = 0;

		if (_localsOffset + _localsCount * 2 + 1 >= (int)_bufSize) {
			error("Locals extend beyond end of script: offset %04x, count %d vs size %d", _localsOffset, _localsCount, _bufSize);
			_localsCount = (_bufSize - _localsOffset) >> 1;
		}
	} else {
		// Old script block. There won't be a localvar block in this case.
		// Instead, the script starts with a 16 bit int specifying the
		// number of locals we need; these are then allocated and zeroed.
		_localsCount = READ_LE_UINT16(_buf);
		_localsOffset = -_localsCount * 2; // Make sure it's invalid
	}
}

Object *Script::getObject(uint16 offset) {
	if (_objects.contains(offset))
		return &_objects[offset];
	else
		return 0;
}

const Object *Script::getObject(uint16 offset) const {
	if (_objects.contains(offset))
		return &_objects[offset];
	else
		return 0;
}

Object *Script::scriptObjInit(reg_t obj_pos, bool fullObjectInit) {
	if (getSciVersion() < SCI_VERSION_1_1 && fullObjectInit)
		obj_pos.offset += 8;	// magic offset (SCRIPT_OBJECT_MAGIC_OFFSET)

<<<<<<< HEAD
	VERIFY(location.offset + 1 < (uint16)scr->_bufSize, "Locals beyond end of script\n");
=======
	VERIFY(obj_pos.offset < _bufSize, "Attempt to initialize object beyond end of script\n");
>>>>>>> fffec23a

	VERIFY(obj_pos.offset + kOffsetFunctionArea < (int)_bufSize, "Function area pointer stored beyond end of script\n");

	// Get the object at the specified position and init it. This will
	// automatically "allocate" space for it in the _objects map if necessary.
	Object *obj = &_objects[obj_pos.offset];
	obj->init(_buf, obj_pos, fullObjectInit);

<<<<<<< HEAD
	if (!(location.offset + count * 2 + 1 < scr->_bufSize)) {
		warning("Locals extend beyond end of script: offset %04x, count %x vs size %x", location.offset, count, (uint)scr->_bufSize);
		count = (scr->_bufSize - location.offset) >> 1;
	}

	LocalVariables *locals = allocLocalsSegment(scr, count);
	if (locals) {
		uint i;
		byte *base = (byte *)(scr->_buf + location.offset);
=======
	return obj;
}

void Script::scriptObjRemove(reg_t obj_pos) {
	if (getSciVersion() < SCI_VERSION_1_1)
		obj_pos.offset += 8;
>>>>>>> fffec23a

	_objects.erase(obj_pos.toUint16());
}

<<<<<<< HEAD
void SegManager::scriptRelocateExportsSci11(SegmentId seg) {
	Script *scr = getScript(seg);
	for (int i = 0; i < scr->_numExports; i++) {
		/* We are forced to use an ugly heuristic here to distinguish function
		   exports from object/class exports. The former kind points into the
		   script resource, the latter into the heap resource.  */
		uint16 location = READ_SCI11ENDIAN_UINT16((byte *)(scr->_exportTable + i));

		if ((location < scr->_heapSize - 1) && (READ_SCI11ENDIAN_UINT16(scr->_heapStart + location) == SCRIPT_OBJECT_MAGIC_NUMBER)) {
			WRITE_SCI11ENDIAN_UINT16((byte *)(scr->_exportTable + i), location + scr->_heapStart - scr->_buf);
		} else {
			// Otherwise it's probably a function export,
			// and we don't need to do anything.
		}
	}
}

void SegManager::scriptInitialiseObjectsSci11(SegmentId seg) {
	Script *scr = getScript(seg);
	byte *seeker = scr->_heapStart + 4 + READ_SCI11ENDIAN_UINT16(scr->_heapStart + 2) * 2;

	while (READ_SCI11ENDIAN_UINT16(seeker) == SCRIPT_OBJECT_MAGIC_NUMBER) {
		if (READ_SCI11ENDIAN_UINT16(seeker + 14) & SCRIPT_INFO_CLASS) {
			int classpos = seeker - scr->_buf;
			int species = READ_SCI11ENDIAN_UINT16(seeker + 10);

			if (species < 0 || species >= (int)_classtable.size()) {
				error("Invalid species %d(0x%x) not in interval [0,%d) while instantiating script %d",
				          species, species, _classtable.size(), scr->_nr);
				return;
			}

			_classtable[species].reg.segment = seg;
			_classtable[species].reg.offset = classpos;
		}
		seeker += READ_SCI11ENDIAN_UINT16(seeker + 2) * 2;
=======
// This helper function is used by Script::relocateLocal and Object::relocate
// Duplicate in segment.cpp and script.cpp
static bool relocateBlock(Common::Array<reg_t> &block, int block_location, SegmentId segment, int location, size_t scriptSize) {
	int rel = location - block_location;

	if (rel < 0)
		return false;

	uint idx = rel >> 1;

	if (idx >= block.size())
		return false;

	if (rel & 1) {
		error("Attempt to relocate odd variable #%d.5e (relative to %04x)\n", idx, block_location);
		return false;
>>>>>>> fffec23a
	}
	block[idx].segment = segment; // Perform relocation
	if (getSciVersion() >= SCI_VERSION_1_1)
		block[idx].offset += scriptSize;

<<<<<<< HEAD
	seeker = scr->_heapStart + 4 + READ_SCI11ENDIAN_UINT16(scr->_heapStart + 2) * 2;
	while (READ_SCI11ENDIAN_UINT16(seeker) == SCRIPT_OBJECT_MAGIC_NUMBER) {
		reg_t reg;
		Object *obj;

		reg.segment = seg;
		reg.offset = seeker - scr->_buf;
		obj = scr->scriptObjInit(reg);

#if 0
		if (obj->_variables[5].offset != 0xffff) {
			obj->_variables[5] = INST_LOOKUP_CLASS(obj->_variables[5].offset);
			baseObj = getObject(obj->_variables[5]);
			obj->variable_names_nr = baseObj->variables_nr;
			obj->_baseObj = baseObj->_baseObj;
		}
#endif
=======
	return true;
}
>>>>>>> fffec23a

bool Script::relocateLocal(SegmentId segment, int location) {
	if (_localsBlock)
		return relocateBlock(_localsBlock->_locals, _localsOffset, segment, location, _scriptSize);
	else
		return false;
}

<<<<<<< HEAD
		// Set the -classScript- selector to the script number.
		// FIXME: As this selector is filled in at run-time, it is likely
		// that it is supposed to hold a pointer. The Obj::isKindOf method
		// uses this selector together with -propDict- to compare classes.
		// For the purpose of Obj::isKindOf, using the script number appears
		// to be sufficient.
		obj->setClassScriptSelector(make_reg(0, scr->_nr));
=======
void Script::relocate(reg_t block) {
	const byte *heap = _buf;
	uint16 heapSize = (uint16)_bufSize;
	uint16 heapOffset = 0;

	if (getSciVersion() >= SCI_VERSION_1_1) {
		heap = _heapStart;
		heapSize = (uint16)_heapSize;
		heapOffset = _scriptSize;
	}

	VERIFY(block.offset < (uint16)heapSize && READ_SCI11ENDIAN_UINT16(heap + block.offset) * 2 + block.offset < (uint16)heapSize,
	       "Relocation block outside of script\n");

	int count = READ_SCI11ENDIAN_UINT16(heap + block.offset);
	int exportIndex = 0;
	int pos = 0;

	for (int i = 0; i < count; i++) {
		pos = READ_SCI11ENDIAN_UINT16(heap + block.offset + 2 + (exportIndex * 2)) + heapOffset;
		// This occurs in SCI01/SCI1 games where usually one export value is
		// zero. It seems that in this situation, we should skip the export and
		// move to the next one, though the total count of valid exports remains
		// the same
		if (!pos) {
			exportIndex++;
			pos = READ_SCI11ENDIAN_UINT16(heap + block.offset + 2 + (exportIndex * 2)) + heapOffset;
			if (!pos)
				error("Script::relocate(): Consecutive zero exports found");
		}

		// In SCI0-SCI1, script local variables, objects and code are relocated.
		// We only relocate locals and objects here, and ignore relocation of
		// code blocks. In SCI1.1 and newer versions, only locals and objects
		// are relocated.
		if (!relocateLocal(block.segment, pos)) {
			// Not a local? It's probably an object or code block. If it's an object, relocate it.
			const ObjMap::iterator end = _objects.end();
			for (ObjMap::iterator it = _objects.begin(); it != end; ++it)
				if (it->_value.relocate(block.segment, pos, _scriptSize))
					break;
		}
>>>>>>> fffec23a

		exportIndex++;
	}
}

<<<<<<< HEAD


int script_instantiate_common(ResourceManager *resMan, SegManager *segMan, int script_nr, Resource **script, Resource **heap, int *was_new) {
	*was_new = 1;

	*script = resMan->findResource(ResourceId(kResourceTypeScript, script_nr), 0);
	if (getSciVersion() >= SCI_VERSION_1_1)
		*heap = resMan->findResource(ResourceId(kResourceTypeHeap, script_nr), 0);

	if (!*script || (getSciVersion() >= SCI_VERSION_1_1 && !heap)) {
		warning("Script 0x%x requested but not found", script_nr);
		if (getSciVersion() >= SCI_VERSION_1_1) {
			if (*heap)
				warning("Inconsistency: heap resource WAS found");
			else if (*script)
				warning("Inconsistency: script resource WAS found");
		}
		return 0;
	}

	SegmentId seg_id = segMan->getScriptSegment(script_nr);
	Script *scr = segMan->getScriptIfLoaded(seg_id);
	if (scr) {
		if (!scr->isMarkedAsDeleted()) {
			scr->incrementLockers();
			return seg_id;
		} else {
			scr->freeScript();
		}
	} else {
		scr = segMan->allocateScript(script_nr, &seg_id);
		if (!scr) {  // ALL YOUR SCRIPT BASE ARE BELONG TO US
			error("Not enough heap space for script size 0x%x of script 0x%x (Should this happen?)", (*script)->size, script_nr);
			return 0;
		}
	}

	scr->init(script_nr, resMan);

	reg_t reg;
	reg.segment = seg_id;
	reg.offset = 0;

	// Set heap position (beyond the size word)
	scr->setLockers(1);
	scr->setExportTableOffset(0);
	scr->setSynonymsOffset(0);
	scr->setSynonymsNr(0);

	*was_new = 0;

	return seg_id;
}

#define INST_LOOKUP_CLASS(id) ((id == 0xffff)? NULL_REG : segMan->getClassAddress(id, SCRIPT_GET_LOCK, addr))

int script_instantiate_sci0(ResourceManager *resMan, SegManager *segMan, int script_nr) {
	int objType;
	uint32 objLength = 0;
	int relocation = -1;
	Resource *script;
	int was_new;
	bool oldScriptHeader = (getSciVersion() == SCI_VERSION_0_EARLY);
	const int seg_id = script_instantiate_common(resMan, segMan, script_nr, &script, NULL, &was_new);
	uint16 curOffset = oldScriptHeader ? 2 : 0;

	if (was_new)
		return seg_id;

	Script *scr = segMan->getScript(seg_id);
	scr->mcpyInOut(0, script->data, script->size);

	if (oldScriptHeader) {
		// Old script block
		// There won't be a localvar block in this case
		// Instead, the script starts with a 16 bit int specifying the
		// number of locals we need; these are then allocated and zeroed.
		int locals_nr = READ_LE_UINT16(script->data);
		if (locals_nr)
			segMan->scriptInitialiseLocalsZero(seg_id, locals_nr);
	}

	// Now do a first pass through the script objects to find the
	// export table and local variable block
=======
void Script::incrementLockers() {
	_lockers++;
}

void Script::decrementLockers() {
	if (_lockers > 0)
		_lockers--;
}

int Script::getLockers() const {
	return _lockers;
}
>>>>>>> fffec23a

void Script::setLockers(int lockers) {
	_lockers = lockers;
}

<<<<<<< HEAD
		objLength = scr->getHeap(curOffset + 2);

		// This happens in some demos (e.g. the EcoQuest 1 demo). Not sure what is the
		// actual cause of it, but the scripts of these demos can't be loaded properly
		// and we're stuck forever in this loop, as objLength never changes
		if (!objLength) {
			warning("script_instantiate_sci0: objLength is 0, unable to parse script");
			return 0;
		}

		curOffset += 4;		// skip header

		switch (objType) {
		case SCI_OBJ_EXPORTS:
			scr->setExportTableOffset(curOffset);
			break;
		case SCI_OBJ_SYNONYMS:
			scr->setSynonymsOffset(curOffset);
			scr->setSynonymsNr((objLength) / 4);
			break;
		case SCI_OBJ_LOCALVARS:
			segMan->scriptInitialiseLocals(make_reg(seg_id, curOffset));
			break;

		case SCI_OBJ_CLASS: {
			int classpos = curOffset - SCRIPT_OBJECT_MAGIC_OFFSET;
			int species = scr->getHeap(curOffset - SCRIPT_OBJECT_MAGIC_OFFSET + SCRIPT_SPECIES_OFFSET);
			if (species < 0 || species >= (int)segMan->_classtable.size()) {
				if (species == (int)segMan->_classtable.size()) {
					// Happens in the LSL2 demo
					warning("Applying workaround for an off-by-one invalid species access");
					segMan->_classtable.resize(segMan->_classtable.size() + 1);
				} else {
					warning("Invalid species %d(0x%x) not in interval "
							  "[0,%d) while instantiating script %d\n",
							  species, species, segMan->_classtable.size(),
							  script_nr);
					return 0;
				}
			}

			segMan->_classtable[species].reg.segment = seg_id;
			segMan->_classtable[species].reg.offset = classpos;
			// Set technical class position-- into the block allocated for it
		}
		break;
=======
uint16 Script::validateExportFunc(int pubfunct) {
	bool exportsAreWide = (g_sci->_features->detectLofsType() == SCI_VERSION_1_MIDDLE);

	if (_numExports <= pubfunct) {
		error("validateExportFunc(): pubfunct is invalid");
		return 0;
	}

	if (exportsAreWide)
		pubfunct *= 2;
	uint16 offset = READ_SCI11ENDIAN_UINT16(_exportTable + pubfunct);
	VERIFY(offset < _bufSize, "invalid export function pointer");
>>>>>>> fffec23a

	if (offset == 0) {
		// Check if the game has a second export table (e.g. script 912 in Camelot)
		// Fixes bug #3039785
		const uint16 *secondExportTable = (const uint16 *)findBlock(SCI_OBJ_EXPORTS, 0);

		if (secondExportTable) {
			secondExportTable += 3;	// skip header plus 2 bytes (secondExportTable is a uint16 pointer)
			offset = READ_SCI11ENDIAN_UINT16(secondExportTable + pubfunct);
			VERIFY(offset < _bufSize, "invalid export function pointer");
		}
	}

<<<<<<< HEAD
		curOffset += objLength - 4;
	} while (objType != 0 && curOffset < script->size - 2);
=======
	return offset;
}

byte *Script::findBlock(int type, int skipBlockIndex) {
	byte *buf = _buf;
	bool oldScriptHeader = (getSciVersion() == SCI_VERSION_0_EARLY);
	int blockIndex = 0;
>>>>>>> fffec23a

	if (oldScriptHeader)
		buf += 2;

	do {
		int seekerType = READ_LE_UINT16(buf);

		if (seekerType == 0)
			break;
		if (seekerType == type && blockIndex != skipBlockIndex)
			return buf;

		int seekerSize = READ_LE_UINT16(buf + 2);
		assert(seekerSize > 0);
		buf += seekerSize;
		blockIndex++;
	} while (1);

<<<<<<< HEAD
		reg_t addr = make_reg(seg_id, curOffset);

		switch (objType) {
		case SCI_OBJ_CODE:
			scr->scriptAddCodeBlock(addr);
			break;
		case SCI_OBJ_OBJECT:
		case SCI_OBJ_CLASS: { // object or class?
			Object *obj = scr->scriptObjInit(addr);

			// Instantiate the superclass, if neccessary
			obj->setSpeciesSelector(INST_LOOKUP_CLASS(obj->getSpeciesSelector().offset));

			Object *baseObj = segMan->getObject(obj->getSpeciesSelector());

			if (baseObj) {
				obj->setVarCount(baseObj->getVarCount());
				// Copy base from species class, as we need its selector IDs
				obj->_baseObj = baseObj->_baseObj;

				obj->setSuperClassSelector(INST_LOOKUP_CLASS(obj->getSuperClassSelector().offset));
			} else {
				warning("Failed to locate base object for object at %04X:%04X; skipping", PRINT_REG(addr));

				scr->scriptObjRemove(addr);
			}
		} // if object or class
		break;
		case SCI_OBJ_POINTERS: // A relocation table
			relocation = addr.offset;
			break;

		default:
			break;
		}

		curOffset += objLength - 4;
	} while (objType != 0 && curOffset < script->size - 2);

	if (relocation >= 0)
		scr->scriptRelocate(make_reg(seg_id, relocation));

	return seg_id;		// instantiation successful
}

int script_instantiate_sci11(ResourceManager *resMan, SegManager *segMan, int script_nr) {
	Resource *script, *heap;
	int _heapStart;
	reg_t reg;
	int was_new;

	const int seg_id = script_instantiate_common(resMan, segMan, script_nr, &script, &heap, &was_new);

	if (was_new)
		return seg_id;

	Script *scr = segMan->getScript(seg_id);

	_heapStart = script->size;
	if (script->size & 2)
		_heapStart++;

	scr->mcpyInOut(0, script->data, script->size);
	scr->mcpyInOut(_heapStart, heap->data, heap->size);

	if (READ_SCI11ENDIAN_UINT16(script->data + 6) > 0)
		scr->setExportTableOffset(6);

	reg.segment = seg_id;
	reg.offset = _heapStart + 4;
	segMan->scriptInitialiseLocals(reg);

	segMan->scriptRelocateExportsSci11(seg_id);
	segMan->scriptInitialiseObjectsSci11(seg_id);

	reg.offset = READ_SCI11ENDIAN_UINT16(heap->data);
	scr->heapRelocate(reg);

	return seg_id;
}

int script_instantiate(ResourceManager *resMan, SegManager *segMan, int script_nr) {
	if (getSciVersion() >= SCI_VERSION_1_1)
		return script_instantiate_sci11(resMan, segMan, script_nr);
	else
		return script_instantiate_sci0(resMan, segMan, script_nr);
}

void script_uninstantiate_sci0(SegManager *segMan, int script_nr, SegmentId seg) {
	bool oldScriptHeader = (getSciVersion() == SCI_VERSION_0_EARLY);
	reg_t reg = make_reg(seg, oldScriptHeader ? 2 : 0);
	int objType, objLength;
	Script *scr = segMan->getScript(seg);

	// Make a pass over the object in order uninstantiate all superclasses
	objLength = 0;
=======
	return NULL;
}

// memory operations

void Script::mcpyInOut(int dst, const void *src, size_t n) {
	if (_buf) {
		assert(dst + n <= _bufSize);
		memcpy(_buf + dst, src, n);
	}
}

bool Script::isValidOffset(uint16 offset) const {
	return offset < _bufSize;
}

SegmentRef Script::dereference(reg_t pointer) {
	if (pointer.offset > _bufSize) {
		error("Script::dereference(): Attempt to dereference invalid pointer %04x:%04x into script segment (script size=%d)",
				  PRINT_REG(pointer), (uint)_bufSize);
		return SegmentRef();
	}

	SegmentRef ret;
	ret.isRaw = true;
	ret.maxSize = _bufSize - pointer.offset;
	ret.raw = _buf + pointer.offset;
	return ret;
}

void Script::initialiseLocals(SegManager *segMan) {
	LocalVariables *locals = segMan->allocLocalsSegment(this);
	if (locals) {
		if (getSciVersion() > SCI_VERSION_0_EARLY) {
			const byte *base = (const byte *)(_buf + getLocalsOffset());

			for (uint16 i = 0; i < getLocalsCount(); i++)
				locals->_locals[i] = make_reg(0, READ_SCI11ENDIAN_UINT16(base + i * 2));
		} else {
			// In SCI0 early, locals are set at run time, thus zero them all here
			for (uint16 i = 0; i < getLocalsCount(); i++)
				locals->_locals[i] = NULL_REG;
		}
	}
}

void Script::initialiseClasses(SegManager *segMan) {
	const byte *seeker = 0;
	uint16 mult = 0;
	
	if (getSciVersion() >= SCI_VERSION_1_1) {
		seeker = _heapStart + 4 + READ_SCI11ENDIAN_UINT16(_heapStart + 2) * 2;
		mult = 2;
	} else {
		seeker = findBlock(SCI_OBJ_CLASS);
		mult = 1;
	}

	if (!seeker)
		return;

	uint16 marker;
	bool isClass;
	uint16 classpos;
	int16 species = 0;
>>>>>>> fffec23a

	while (true) {
		// In SCI0-SCI1, this is the segment type. In SCI11, it's a marker (0x1234)
		marker = READ_SCI11ENDIAN_UINT16(seeker);
		classpos = seeker - _buf;

		if (!marker)
			break;

		if (getSciVersion() >= SCI_VERSION_1_1) {
			isClass = (READ_SCI11ENDIAN_UINT16(seeker + 14) & kInfoFlagClass);	// -info- selector
			species = READ_SCI11ENDIAN_UINT16(seeker + 10);
		} else {
			isClass = (marker == SCI_OBJ_CLASS);
			if (isClass)
				species = READ_SCI11ENDIAN_UINT16(seeker + 12);
			classpos += 12;
		}

		if (isClass) {
			// WORKAROUNDs for off-by-one script errors
			if (g_sci->getGameId() == GID_LSL2 && g_sci->isDemo() && species == (int)segMan->classTableSize())
				segMan->resizeClassTable(segMan->classTableSize() + 1);
			if (g_sci->getGameId() == GID_LSL3 && !g_sci->isDemo() && _nr == 500 && species == (int)segMan->classTableSize())
				segMan->resizeClassTable(segMan->classTableSize() + 1);
			if (g_sci->getGameId() == GID_SQ3 && !g_sci->isDemo() && _nr == 93 && species == (int)segMan->classTableSize())
				segMan->resizeClassTable(segMan->classTableSize() + 1);
			if (g_sci->getGameId() == GID_SQ3 && !g_sci->isDemo() && _nr == 99 && species == (int)segMan->classTableSize())
				segMan->resizeClassTable(segMan->classTableSize() + 1);

			if (species < 0 || species >= (int)segMan->classTableSize())
				error("Invalid species %d(0x%x) unknown max %d(0x%x) while instantiating script %d\n",
						  species, species, segMan->classTableSize(), segMan->classTableSize(), _nr);

			SegmentId segmentId = segMan->getScriptSegment(_nr);
			segMan->setClassOffset(species, make_reg(segmentId, classpos));
		}

		seeker += READ_SCI11ENDIAN_UINT16(seeker + 2) * mult;
	}
}

void Script::initialiseObjectsSci0(SegManager *segMan, SegmentId segmentId) {
	bool oldScriptHeader = (getSciVersion() == SCI_VERSION_0_EARLY);
	const byte *seeker = _buf + (oldScriptHeader ? 2 : 0);

<<<<<<< HEAD
			if (superclass >= 0) {
				int superclass_script = segMan->_classtable[superclass].script;
=======
	do {
		uint16 objType = READ_SCI11ENDIAN_UINT16(seeker);
		if (!objType)
			break;
>>>>>>> fffec23a

		switch (objType) {
		case SCI_OBJ_OBJECT:
		case SCI_OBJ_CLASS:
			{
				reg_t addr = make_reg(segmentId, seeker - _buf + 4);
				Object *obj = scriptObjInit(addr);
				obj->initSpecies(segMan, addr);

				if (!obj->initBaseObject(segMan, addr)) {
					if (_nr == 202 && g_sci->getGameId() == GID_KQ5) {
						// WORKAROUND: Script 202 of KQ5 French and German 
						// (perhaps Spanish too?) has an invalid object.
						// This is non-fatal. Refer to bug #3035396.
					} else {
						error("Failed to locate base object for object at %04X:%04X; skipping", PRINT_REG(addr));
					}
					scriptObjRemove(addr);
				}
			}
			break;

		default:
			break;
		}

		seeker += READ_SCI11ENDIAN_UINT16(seeker + 2);
	} while ((uint32)(seeker - _buf) < getScriptSize() - 2);

	byte *relocationBlock = findBlock(SCI_OBJ_POINTERS);
	if (relocationBlock)
		relocate(make_reg(segmentId, relocationBlock - getBuf() + 4));
}

void Script::initialiseObjectsSci11(SegManager *segMan, SegmentId segmentId) {
	const byte *seeker = _heapStart + 4 + READ_SCI11ENDIAN_UINT16(_heapStart + 2) * 2;

	while (READ_SCI11ENDIAN_UINT16(seeker) == SCRIPT_OBJECT_MAGIC_NUMBER) {
		reg_t reg = make_reg(segmentId, seeker - _buf);
		Object *obj = scriptObjInit(reg);

		// Copy base from species class, as we need its selector IDs
		obj->setSuperClassSelector(
			segMan->getClassAddress(obj->getSuperClassSelector().offset, SCRIPT_GET_LOCK, NULL_REG));

		// If object is instance, get -propDict- from class and set it for this
		// object. This is needed for ::isMemberOf() to work.
		// Example testcase - room 381 of sq4cd - if isMemberOf() doesn't work,
		// talk-clicks on the robot will act like clicking on ego
		if (!obj->isClass()) {
			reg_t classObject = obj->getSuperClassSelector();
			const Object *classObj = segMan->getObject(classObject);
			obj->setPropDictSelector(classObj->getPropDictSelector());
		}

		// Set the -classScript- selector to the script number.
		// FIXME: As this selector is filled in at run-time, it is likely
		// that it is supposed to hold a pointer. The Obj::isKindOf method
		// uses this selector together with -propDict- to compare classes.
		// For the purpose of Obj::isKindOf, using the script number appears
		// to be sufficient.
		obj->setClassScriptSelector(make_reg(0, _nr));

<<<<<<< HEAD
	// Free all classtable references to this script
	for (uint i = 0; i < segMan->_classtable.size(); i++)
		if (segMan->_classtable[i].reg.segment == segment)
			segMan->_classtable[i].reg = NULL_REG;
=======
		seeker += READ_SCI11ENDIAN_UINT16(seeker + 2) * 2;
	}
>>>>>>> fffec23a

	relocate(make_reg(segmentId, READ_SCI11ENDIAN_UINT16(_heapStart)));
}

reg_t Script::findCanonicAddress(SegManager *segMan, reg_t addr) const {
	addr.offset = 0;
	return addr;
}

void Script::freeAtAddress(SegManager *segMan, reg_t addr) {
	/*
		debugC(2, kDebugLevelGC, "[GC] Freeing script %04x:%04x", PRINT_REG(addr));
		if (_localsSegment)
			debugC(2, kDebugLevelGC, "[GC] Freeing locals %04x:0000", _localsSegment);
	*/

	if (_markedAsDeleted)
		segMan->deallocateScript(_nr);
}

Common::Array<reg_t> Script::listAllDeallocatable(SegmentId segId) const {
	const reg_t r = make_reg(segId, 0);
	return Common::Array<reg_t>(&r, 1);
}

Common::Array<reg_t> Script::listAllOutgoingReferences(reg_t addr) const {
	Common::Array<reg_t> tmp;
	if (addr.offset <= _bufSize && addr.offset >= -SCRIPT_OBJECT_MAGIC_OFFSET && RAW_IS_OBJECT(_buf + addr.offset)) {
		const Object *obj = getObject(addr.offset);
		if (obj) {
			// Note all local variables, if we have a local variable environment
			if (_localsSegment)
				tmp.push_back(make_reg(_localsSegment, 0));

			for (uint i = 0; i < obj->getVarCount(); i++)
				tmp.push_back(obj->getVariable(i));
		} else {
			error("Request for outgoing script-object reference at %04x:%04x failed", PRINT_REG(addr));
		}
	} else {
		/*		warning("Unexpected request for outgoing script-object references at %04x:%04x", PRINT_REG(addr));*/
		/* Happens e.g. when we're looking into strings */
	}
	return tmp;
}

Common::Array<reg_t> Script::listObjectReferences() const {
	Common::Array<reg_t> tmp;

	// Locals, if present
	if (_localsSegment)
		tmp.push_back(make_reg(_localsSegment, 0));

	// All objects (may be classes, may be indirectly reachable)
	ObjMap::iterator it;
	const ObjMap::iterator end = _objects.end();
	for (it = _objects.begin(); it != end; ++it) {
		tmp.push_back(it->_value.getPos());
	}

	return tmp;
}

} // End of namespace Sci<|MERGE_RESOLUTION|>--- conflicted
+++ resolved
@@ -120,26 +120,15 @@
 	_buf = (byte *)malloc(_bufSize);
 	assert(_buf);
 
-<<<<<<< HEAD
-	int totalClasses = vocab996->size >> 2;
-	_classtable.resize(totalClasses);
-=======
 	assert(_bufSize >= script->size);
 	memcpy(_buf, script->data, script->size);
->>>>>>> fffec23a
 
 	// Check scripts for matching signatures and patch those, if found
 	matchSignatureAndPatch(_nr, _buf, script->size);
 
-<<<<<<< HEAD
-		_classtable[classNr].reg = NULL_REG;
-		_classtable[classNr].script = scriptNr;
-	}
-=======
 	if (getSciVersion() >= SCI_VERSION_1_1) {
 		Resource *heap = resMan->findResource(ResourceId(kResourceTypeHeap, _nr), 0);
 		assert(heap != 0);
->>>>>>> fffec23a
 
 		_heapStart = _buf + _scriptSize;
 
@@ -147,15 +136,6 @@
 		memcpy(_heapStart, heap->data, heap->size);
 	}
 
-<<<<<<< HEAD
-	if (classnr < 0 || (int)_classtable.size() <= classnr || _classtable[classnr].script < 0) {
-		error("[VM] Attempt to dereference class %x, which doesn't exist (max %x)", classnr, _classtable.size());
-		return NULL_REG;
-	} else {
-		Class *the_class = &_classtable[classnr];
-		if (!the_class->reg.segment) {
-			getScriptSegment(the_class->script, lock);
-=======
 	_exportTable = 0;
 	_numExports = 0;
 	_synonyms = 0;
@@ -185,7 +165,6 @@
 			_localsCount = (READ_LE_UINT16(_buf + _localsOffset - 2) - 4) >> 1;	// half block size
 		}
 	}
->>>>>>> fffec23a
 
 	if (getSciVersion() > SCI_VERSION_0_EARLY) {
 		// Does the script actually have locals? If not, set the locals offset to 0
@@ -223,11 +202,7 @@
 	if (getSciVersion() < SCI_VERSION_1_1 && fullObjectInit)
 		obj_pos.offset += 8;	// magic offset (SCRIPT_OBJECT_MAGIC_OFFSET)
 
-<<<<<<< HEAD
-	VERIFY(location.offset + 1 < (uint16)scr->_bufSize, "Locals beyond end of script\n");
-=======
 	VERIFY(obj_pos.offset < _bufSize, "Attempt to initialize object beyond end of script\n");
->>>>>>> fffec23a
 
 	VERIFY(obj_pos.offset + kOffsetFunctionArea < (int)_bufSize, "Function area pointer stored beyond end of script\n");
 
@@ -236,66 +211,16 @@
 	Object *obj = &_objects[obj_pos.offset];
 	obj->init(_buf, obj_pos, fullObjectInit);
 
-<<<<<<< HEAD
-	if (!(location.offset + count * 2 + 1 < scr->_bufSize)) {
-		warning("Locals extend beyond end of script: offset %04x, count %x vs size %x", location.offset, count, (uint)scr->_bufSize);
-		count = (scr->_bufSize - location.offset) >> 1;
-	}
-
-	LocalVariables *locals = allocLocalsSegment(scr, count);
-	if (locals) {
-		uint i;
-		byte *base = (byte *)(scr->_buf + location.offset);
-=======
 	return obj;
 }
 
 void Script::scriptObjRemove(reg_t obj_pos) {
 	if (getSciVersion() < SCI_VERSION_1_1)
 		obj_pos.offset += 8;
->>>>>>> fffec23a
 
 	_objects.erase(obj_pos.toUint16());
 }
 
-<<<<<<< HEAD
-void SegManager::scriptRelocateExportsSci11(SegmentId seg) {
-	Script *scr = getScript(seg);
-	for (int i = 0; i < scr->_numExports; i++) {
-		/* We are forced to use an ugly heuristic here to distinguish function
-		   exports from object/class exports. The former kind points into the
-		   script resource, the latter into the heap resource.  */
-		uint16 location = READ_SCI11ENDIAN_UINT16((byte *)(scr->_exportTable + i));
-
-		if ((location < scr->_heapSize - 1) && (READ_SCI11ENDIAN_UINT16(scr->_heapStart + location) == SCRIPT_OBJECT_MAGIC_NUMBER)) {
-			WRITE_SCI11ENDIAN_UINT16((byte *)(scr->_exportTable + i), location + scr->_heapStart - scr->_buf);
-		} else {
-			// Otherwise it's probably a function export,
-			// and we don't need to do anything.
-		}
-	}
-}
-
-void SegManager::scriptInitialiseObjectsSci11(SegmentId seg) {
-	Script *scr = getScript(seg);
-	byte *seeker = scr->_heapStart + 4 + READ_SCI11ENDIAN_UINT16(scr->_heapStart + 2) * 2;
-
-	while (READ_SCI11ENDIAN_UINT16(seeker) == SCRIPT_OBJECT_MAGIC_NUMBER) {
-		if (READ_SCI11ENDIAN_UINT16(seeker + 14) & SCRIPT_INFO_CLASS) {
-			int classpos = seeker - scr->_buf;
-			int species = READ_SCI11ENDIAN_UINT16(seeker + 10);
-
-			if (species < 0 || species >= (int)_classtable.size()) {
-				error("Invalid species %d(0x%x) not in interval [0,%d) while instantiating script %d",
-				          species, species, _classtable.size(), scr->_nr);
-				return;
-			}
-
-			_classtable[species].reg.segment = seg;
-			_classtable[species].reg.offset = classpos;
-		}
-		seeker += READ_SCI11ENDIAN_UINT16(seeker + 2) * 2;
-=======
 // This helper function is used by Script::relocateLocal and Object::relocate
 // Duplicate in segment.cpp and script.cpp
 static bool relocateBlock(Common::Array<reg_t> &block, int block_location, SegmentId segment, int location, size_t scriptSize) {
@@ -312,34 +237,13 @@
 	if (rel & 1) {
 		error("Attempt to relocate odd variable #%d.5e (relative to %04x)\n", idx, block_location);
 		return false;
->>>>>>> fffec23a
 	}
 	block[idx].segment = segment; // Perform relocation
 	if (getSciVersion() >= SCI_VERSION_1_1)
 		block[idx].offset += scriptSize;
 
-<<<<<<< HEAD
-	seeker = scr->_heapStart + 4 + READ_SCI11ENDIAN_UINT16(scr->_heapStart + 2) * 2;
-	while (READ_SCI11ENDIAN_UINT16(seeker) == SCRIPT_OBJECT_MAGIC_NUMBER) {
-		reg_t reg;
-		Object *obj;
-
-		reg.segment = seg;
-		reg.offset = seeker - scr->_buf;
-		obj = scr->scriptObjInit(reg);
-
-#if 0
-		if (obj->_variables[5].offset != 0xffff) {
-			obj->_variables[5] = INST_LOOKUP_CLASS(obj->_variables[5].offset);
-			baseObj = getObject(obj->_variables[5]);
-			obj->variable_names_nr = baseObj->variables_nr;
-			obj->_baseObj = baseObj->_baseObj;
-		}
-#endif
-=======
 	return true;
 }
->>>>>>> fffec23a
 
 bool Script::relocateLocal(SegmentId segment, int location) {
 	if (_localsBlock)
@@ -348,15 +252,6 @@
 		return false;
 }
 
-<<<<<<< HEAD
-		// Set the -classScript- selector to the script number.
-		// FIXME: As this selector is filled in at run-time, it is likely
-		// that it is supposed to hold a pointer. The Obj::isKindOf method
-		// uses this selector together with -propDict- to compare classes.
-		// For the purpose of Obj::isKindOf, using the script number appears
-		// to be sufficient.
-		obj->setClassScriptSelector(make_reg(0, scr->_nr));
-=======
 void Script::relocate(reg_t block) {
 	const byte *heap = _buf;
 	uint16 heapSize = (uint16)_bufSize;
@@ -399,98 +294,11 @@
 				if (it->_value.relocate(block.segment, pos, _scriptSize))
 					break;
 		}
->>>>>>> fffec23a
 
 		exportIndex++;
 	}
 }
 
-<<<<<<< HEAD
-
-
-int script_instantiate_common(ResourceManager *resMan, SegManager *segMan, int script_nr, Resource **script, Resource **heap, int *was_new) {
-	*was_new = 1;
-
-	*script = resMan->findResource(ResourceId(kResourceTypeScript, script_nr), 0);
-	if (getSciVersion() >= SCI_VERSION_1_1)
-		*heap = resMan->findResource(ResourceId(kResourceTypeHeap, script_nr), 0);
-
-	if (!*script || (getSciVersion() >= SCI_VERSION_1_1 && !heap)) {
-		warning("Script 0x%x requested but not found", script_nr);
-		if (getSciVersion() >= SCI_VERSION_1_1) {
-			if (*heap)
-				warning("Inconsistency: heap resource WAS found");
-			else if (*script)
-				warning("Inconsistency: script resource WAS found");
-		}
-		return 0;
-	}
-
-	SegmentId seg_id = segMan->getScriptSegment(script_nr);
-	Script *scr = segMan->getScriptIfLoaded(seg_id);
-	if (scr) {
-		if (!scr->isMarkedAsDeleted()) {
-			scr->incrementLockers();
-			return seg_id;
-		} else {
-			scr->freeScript();
-		}
-	} else {
-		scr = segMan->allocateScript(script_nr, &seg_id);
-		if (!scr) {  // ALL YOUR SCRIPT BASE ARE BELONG TO US
-			error("Not enough heap space for script size 0x%x of script 0x%x (Should this happen?)", (*script)->size, script_nr);
-			return 0;
-		}
-	}
-
-	scr->init(script_nr, resMan);
-
-	reg_t reg;
-	reg.segment = seg_id;
-	reg.offset = 0;
-
-	// Set heap position (beyond the size word)
-	scr->setLockers(1);
-	scr->setExportTableOffset(0);
-	scr->setSynonymsOffset(0);
-	scr->setSynonymsNr(0);
-
-	*was_new = 0;
-
-	return seg_id;
-}
-
-#define INST_LOOKUP_CLASS(id) ((id == 0xffff)? NULL_REG : segMan->getClassAddress(id, SCRIPT_GET_LOCK, addr))
-
-int script_instantiate_sci0(ResourceManager *resMan, SegManager *segMan, int script_nr) {
-	int objType;
-	uint32 objLength = 0;
-	int relocation = -1;
-	Resource *script;
-	int was_new;
-	bool oldScriptHeader = (getSciVersion() == SCI_VERSION_0_EARLY);
-	const int seg_id = script_instantiate_common(resMan, segMan, script_nr, &script, NULL, &was_new);
-	uint16 curOffset = oldScriptHeader ? 2 : 0;
-
-	if (was_new)
-		return seg_id;
-
-	Script *scr = segMan->getScript(seg_id);
-	scr->mcpyInOut(0, script->data, script->size);
-
-	if (oldScriptHeader) {
-		// Old script block
-		// There won't be a localvar block in this case
-		// Instead, the script starts with a 16 bit int specifying the
-		// number of locals we need; these are then allocated and zeroed.
-		int locals_nr = READ_LE_UINT16(script->data);
-		if (locals_nr)
-			segMan->scriptInitialiseLocalsZero(seg_id, locals_nr);
-	}
-
-	// Now do a first pass through the script objects to find the
-	// export table and local variable block
-=======
 void Script::incrementLockers() {
 	_lockers++;
 }
@@ -503,60 +311,11 @@
 int Script::getLockers() const {
 	return _lockers;
 }
->>>>>>> fffec23a
 
 void Script::setLockers(int lockers) {
 	_lockers = lockers;
 }
 
-<<<<<<< HEAD
-		objLength = scr->getHeap(curOffset + 2);
-
-		// This happens in some demos (e.g. the EcoQuest 1 demo). Not sure what is the
-		// actual cause of it, but the scripts of these demos can't be loaded properly
-		// and we're stuck forever in this loop, as objLength never changes
-		if (!objLength) {
-			warning("script_instantiate_sci0: objLength is 0, unable to parse script");
-			return 0;
-		}
-
-		curOffset += 4;		// skip header
-
-		switch (objType) {
-		case SCI_OBJ_EXPORTS:
-			scr->setExportTableOffset(curOffset);
-			break;
-		case SCI_OBJ_SYNONYMS:
-			scr->setSynonymsOffset(curOffset);
-			scr->setSynonymsNr((objLength) / 4);
-			break;
-		case SCI_OBJ_LOCALVARS:
-			segMan->scriptInitialiseLocals(make_reg(seg_id, curOffset));
-			break;
-
-		case SCI_OBJ_CLASS: {
-			int classpos = curOffset - SCRIPT_OBJECT_MAGIC_OFFSET;
-			int species = scr->getHeap(curOffset - SCRIPT_OBJECT_MAGIC_OFFSET + SCRIPT_SPECIES_OFFSET);
-			if (species < 0 || species >= (int)segMan->_classtable.size()) {
-				if (species == (int)segMan->_classtable.size()) {
-					// Happens in the LSL2 demo
-					warning("Applying workaround for an off-by-one invalid species access");
-					segMan->_classtable.resize(segMan->_classtable.size() + 1);
-				} else {
-					warning("Invalid species %d(0x%x) not in interval "
-							  "[0,%d) while instantiating script %d\n",
-							  species, species, segMan->_classtable.size(),
-							  script_nr);
-					return 0;
-				}
-			}
-
-			segMan->_classtable[species].reg.segment = seg_id;
-			segMan->_classtable[species].reg.offset = classpos;
-			// Set technical class position-- into the block allocated for it
-		}
-		break;
-=======
 uint16 Script::validateExportFunc(int pubfunct) {
 	bool exportsAreWide = (g_sci->_features->detectLofsType() == SCI_VERSION_1_MIDDLE);
 
@@ -569,7 +328,6 @@
 		pubfunct *= 2;
 	uint16 offset = READ_SCI11ENDIAN_UINT16(_exportTable + pubfunct);
 	VERIFY(offset < _bufSize, "invalid export function pointer");
->>>>>>> fffec23a
 
 	if (offset == 0) {
 		// Check if the game has a second export table (e.g. script 912 in Camelot)
@@ -583,10 +341,6 @@
 		}
 	}
 
-<<<<<<< HEAD
-		curOffset += objLength - 4;
-	} while (objType != 0 && curOffset < script->size - 2);
-=======
 	return offset;
 }
 
@@ -594,7 +348,6 @@
 	byte *buf = _buf;
 	bool oldScriptHeader = (getSciVersion() == SCI_VERSION_0_EARLY);
 	int blockIndex = 0;
->>>>>>> fffec23a
 
 	if (oldScriptHeader)
 		buf += 2;
@@ -613,104 +366,6 @@
 		blockIndex++;
 	} while (1);
 
-<<<<<<< HEAD
-		reg_t addr = make_reg(seg_id, curOffset);
-
-		switch (objType) {
-		case SCI_OBJ_CODE:
-			scr->scriptAddCodeBlock(addr);
-			break;
-		case SCI_OBJ_OBJECT:
-		case SCI_OBJ_CLASS: { // object or class?
-			Object *obj = scr->scriptObjInit(addr);
-
-			// Instantiate the superclass, if neccessary
-			obj->setSpeciesSelector(INST_LOOKUP_CLASS(obj->getSpeciesSelector().offset));
-
-			Object *baseObj = segMan->getObject(obj->getSpeciesSelector());
-
-			if (baseObj) {
-				obj->setVarCount(baseObj->getVarCount());
-				// Copy base from species class, as we need its selector IDs
-				obj->_baseObj = baseObj->_baseObj;
-
-				obj->setSuperClassSelector(INST_LOOKUP_CLASS(obj->getSuperClassSelector().offset));
-			} else {
-				warning("Failed to locate base object for object at %04X:%04X; skipping", PRINT_REG(addr));
-
-				scr->scriptObjRemove(addr);
-			}
-		} // if object or class
-		break;
-		case SCI_OBJ_POINTERS: // A relocation table
-			relocation = addr.offset;
-			break;
-
-		default:
-			break;
-		}
-
-		curOffset += objLength - 4;
-	} while (objType != 0 && curOffset < script->size - 2);
-
-	if (relocation >= 0)
-		scr->scriptRelocate(make_reg(seg_id, relocation));
-
-	return seg_id;		// instantiation successful
-}
-
-int script_instantiate_sci11(ResourceManager *resMan, SegManager *segMan, int script_nr) {
-	Resource *script, *heap;
-	int _heapStart;
-	reg_t reg;
-	int was_new;
-
-	const int seg_id = script_instantiate_common(resMan, segMan, script_nr, &script, &heap, &was_new);
-
-	if (was_new)
-		return seg_id;
-
-	Script *scr = segMan->getScript(seg_id);
-
-	_heapStart = script->size;
-	if (script->size & 2)
-		_heapStart++;
-
-	scr->mcpyInOut(0, script->data, script->size);
-	scr->mcpyInOut(_heapStart, heap->data, heap->size);
-
-	if (READ_SCI11ENDIAN_UINT16(script->data + 6) > 0)
-		scr->setExportTableOffset(6);
-
-	reg.segment = seg_id;
-	reg.offset = _heapStart + 4;
-	segMan->scriptInitialiseLocals(reg);
-
-	segMan->scriptRelocateExportsSci11(seg_id);
-	segMan->scriptInitialiseObjectsSci11(seg_id);
-
-	reg.offset = READ_SCI11ENDIAN_UINT16(heap->data);
-	scr->heapRelocate(reg);
-
-	return seg_id;
-}
-
-int script_instantiate(ResourceManager *resMan, SegManager *segMan, int script_nr) {
-	if (getSciVersion() >= SCI_VERSION_1_1)
-		return script_instantiate_sci11(resMan, segMan, script_nr);
-	else
-		return script_instantiate_sci0(resMan, segMan, script_nr);
-}
-
-void script_uninstantiate_sci0(SegManager *segMan, int script_nr, SegmentId seg) {
-	bool oldScriptHeader = (getSciVersion() == SCI_VERSION_0_EARLY);
-	reg_t reg = make_reg(seg, oldScriptHeader ? 2 : 0);
-	int objType, objLength;
-	Script *scr = segMan->getScript(seg);
-
-	// Make a pass over the object in order uninstantiate all superclasses
-	objLength = 0;
-=======
 	return NULL;
 }
 
@@ -776,7 +431,6 @@
 	bool isClass;
 	uint16 classpos;
 	int16 species = 0;
->>>>>>> fffec23a
 
 	while (true) {
 		// In SCI0-SCI1, this is the segment type. In SCI11, it's a marker (0x1234)
@@ -823,15 +477,10 @@
 	bool oldScriptHeader = (getSciVersion() == SCI_VERSION_0_EARLY);
 	const byte *seeker = _buf + (oldScriptHeader ? 2 : 0);
 
-<<<<<<< HEAD
-			if (superclass >= 0) {
-				int superclass_script = segMan->_classtable[superclass].script;
-=======
 	do {
 		uint16 objType = READ_SCI11ENDIAN_UINT16(seeker);
 		if (!objType)
 			break;
->>>>>>> fffec23a
 
 		switch (objType) {
 		case SCI_OBJ_OBJECT:
@@ -895,15 +544,8 @@
 		// to be sufficient.
 		obj->setClassScriptSelector(make_reg(0, _nr));
 
-<<<<<<< HEAD
-	// Free all classtable references to this script
-	for (uint i = 0; i < segMan->_classtable.size(); i++)
-		if (segMan->_classtable[i].reg.segment == segment)
-			segMan->_classtable[i].reg = NULL_REG;
-=======
 		seeker += READ_SCI11ENDIAN_UINT16(seeker + 2) * 2;
 	}
->>>>>>> fffec23a
 
 	relocate(make_reg(segmentId, READ_SCI11ENDIAN_UINT16(_heapStart)));
 }
