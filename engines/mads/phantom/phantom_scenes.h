/* ScummVM - Graphic Adventure Engine
 *
 * ScummVM is the legal property of its developers, whose names
 * are too numerous to list here. Please refer to the COPYRIGHT
 * file distributed with this source distribution.
 *
 * This program is free software; you can redistribute it and/or
 * modify it under the terms of the GNU General Public License
 * as published by the Free Software Foundation; either version 2
 * of the License, or (at your option) any later version.
 *
 * This program is distributed in the hope that it will be useful,
 * but WITHOUT ANY WARRANTY; without even the implied warranty of
 * MERCHANTABILITY or FITNESS FOR A PARTICULAR PURPOSE.  See the
 * GNU General Public License for more details.
 *
 * You should have received a copy of the GNU General Public License
 * along with this program; if not, write to the Free Software
 * Foundation, Inc., 51 Franklin Street, Fifth Floor, Boston, MA 02110-1301, USA.
 *
 */

#ifndef MADS_PHANTOM_SCENES_H
#define MADS_PHANTOM_SCENES_H

#include "common/scummsys.h"
#include "mads/game.h"
#include "mads/scene.h"
#include "mads/phantom/game_phantom.h"
//#include "mads/phantom/globals_phantom.h"


namespace MADS {

namespace Phantom {

enum Verb {
<<<<<<< HEAD
	VERB_LOOK_AT = 0x60,
=======
	VERB_LOOK = 0x3,
	VERB_TAKE = 0x4,
	VERB_PUSH = 0x5,
	VERB_OPEN = 0x6,
	VERB_PUT = 0x7,
	VERB_TALK_TO = 0x8,
	VERB_GIVE = 0x9,
	VERB_PULL = 0xA,
	VERB_CLOSE = 0xB,
	VERB_THROW = 0xC,
	VERB_WALK_TO = 0xD,
	VERB_CLIMB_DOWN = 0x21,
	VERB_CLIMB_INTO = 0x22,
	VERB_CLIMB_THROUGH = 0x23,
	VERB_EXIT_TO = 0x37,
	VERB_JUMP_INTO = 0x53,
	VERB_LOOK_AT = 0x60,
	VERB_LOOK_THROUGH = 0x61,
>>>>>>> 62973836
	VERB_TURN_OFF = 0x95,
	VERB_TURN_ON = 0x96,
	VERB_UNLOCK = 0x97,
	VERB_WALK_ACROSS = 0x99,
	VERB_WALK_DOWN = 0x9A,
	VERB_WALK_THROUGH = 0x9B,
	VERB_WALK_UP = 0x9C,
<<<<<<< HEAD
=======
	VERB_CLIMB_UP = 0xA5,
	VERB_WALK_ONTO = 0xA6,
	VERB_WALK = 0xA7
>>>>>>> 62973836
};

enum Noun {
	NOUN_GAME = 0x1,
	NOUN_QSAVE = 0x2,
	NOUN_ = 0xE,
	NOUN_IN_ONE = 0xF,
	NOUN_IN_TWO = 0x10,
	NOUN_ACT_CURTAIN = 0x11,
	NOUN_AISLE = 0x12,
	NOUN_APRON = 0x13,
	NOUN_ATTACK = 0x14,
	NOUN_BACKSTAGE = 0x15,
	NOUN_BEAR_PROP = 0x16,
	NOUN_BLUE_FRAME = 0x17,
	NOUN_BOOK = 0x18,
	NOUN_BUST = 0x19,
	NOUN_CABLE = 0x1A,
	NOUN_CARPET = 0x1B,
	NOUN_CARTON = 0x1C,
	NOUN_CARTONS = 0x1D,
	NOUN_CEILING = 0x1E,
	NOUN_CHAIR = 0x1F,
	NOUN_CIRCULAR_STAIRCASE = 0x20,
	NOUN_COLUMN_PROP = 0x24,
	NOUN_CONDUCTORS_STAND = 0x25,
	NOUN_CORRIDOR = 0x26,
	NOUN_COUCH = 0x27,
	NOUN_COUNTERWEIGHT_SYSTEM = 0x28,
	NOUN_CRATE = 0x29,
	NOUN_CRATES = 0x2A,
	NOUN_CRUMPLED_NOTE = 0x2B,
	NOUN_CYCLORAMA = 0x2C,
	NOUN_CYLINDER = 0x2D,
	NOUN_DOOR = 0x2E,
	NOUN_DRESSING_ROOM_DOOR = 0x2F,
	NOUN_DRESSING_SCREEN = 0x30,
	NOUN_DRESSING_TABLE = 0x31,
	NOUN_ELEPHANT_PROP = 0x32,
	NOUN_ENVELOPE = 0x33,
	NOUN_EXIT = 0x34,
	NOUN_EXIT_DOWN = 0x35,
	NOUN_EXIT_SIGN = 0x36,
	NOUN_EXIT_TO_BACKSTAGE = 0x38,
	NOUN_EXIT_TO_CELLAR = 0x39,
	NOUN_EXIT_TO_CORRIDOR = 0x3A,
	NOUN_EXIT_TO_DRESSING_RMS = 0x3B,
	NOUN_EXIT_TO_LEFT_WING = 0x3C,
	NOUN_EXIT_TO_PIT = 0x3D,
	NOUN_EXIT_TO_RIGHT_WING = 0x3E,
	NOUN_EXIT_TO_STAGE = 0x3F,
	NOUN_EXIT_TO_STAIRWELL = 0x40,
	NOUN_EXIT_TO_TRAP_ROOM = 0x41,
	NOUN_EXIT_UP = 0x42,
	NOUN_EXPOSED_BRICK = 0x43,
	NOUN_FAN = 0x44,
	NOUN_FIRE_AXE = 0x45,
	NOUN_FL = 0x46,
	NOUN_FLAT = 0x47,
	NOUN_FLATS = 0x48,
	NOUN_FLOOR = 0x49,
	NOUN_FOLDING_CHAIRS = 0x4A,
	NOUN_GARBAGE_CAN = 0x4B,
	NOUN_GRAFFITI = 0x4C,
	NOUN_GREEN_FRAME = 0x4D,
	NOUN_HEMP = 0x4E,
	NOUN_HOLE = 0x4F,
	NOUN_HOUSE = 0x50,
	NOUN_IN_ONE2 = 0x51,
	NOUN_IN_TWO2 = 0x52,
	NOUN_JUNK = 0x54,
	NOUN_KEY = 0x55,
	NOUN_LAMP = 0x56,
	NOUN_LANTERN = 0x57,
	NOUN_LARGE_NOTE = 0x58,
	NOUN_LASSO = 0x59,
	NOUN_LEG = 0x5A,
	NOUN_LETTER = 0x5B,
	NOUN_LIGHT_FIXTURE = 0x5C,
	NOUN_LOCK = 0x5D,
	NOUN_LOCKING_RAIL = 0x5E,
	NOUN_LOCKRAIL = 0x5F,
<<<<<<< HEAD
	NOUN_LOOK_THROUGH = 0x61,
=======
>>>>>>> 62973836
	NOUN_MANNEQUINS = 0x62,
	NOUN_MIRROR = 0x63,
	NOUN_MUMMY_PROP = 0x64,
	NOUN_MURAL = 0x65,
	NOUN_MUSIC_SCORE = 0x66,
	NOUN_MUSIC_STAND = 0x67,
	NOUN_MUSIC_STANDS = 0x68,
	NOUN_NOTHING = 0x69,
	NOUN_NOTICE = 0x6A,
	NOUN_ORCHESTRA_DOOR = 0x6B,
	NOUN_ORCHESTRA_PIT = 0x6C,
	NOUN_PAINTING = 0x6D,
	NOUN_PARCHMENT = 0x6E,
	NOUN_PIECE_OF_PAPER = 0x6F,
	NOUN_PIPE = 0x70,
	NOUN_PIT = 0x71,
	NOUN_PLANT = 0x72,
	NOUN_POSTER = 0x73,
	NOUN_PROMPTERS_BOX = 0x74,
	NOUN_PROP_TABLE = 0x75,
	NOUN_PROPS = 0x76,
	NOUN_PROSCENIUM_ARCH = 0x77,
	NOUN_PURCHASE_LINES = 0x78,
	NOUN_RAILING = 0x79,
	NOUN_READ = 0x7A,
	NOUN_RED_FRAME = 0x7B,
	NOUN_REMOVE = 0x7C,
	NOUN_ROPE = 0x7D,
	NOUN_RUG = 0x7E,
	NOUN_SANDBAG = 0x7F,
	NOUN_SCAFFOLDING = 0x80,
	NOUN_SEATS = 0x81,
	NOUN_SIDE_WALL = 0x82,
	NOUN_SMALL_NOTE = 0x83,
	NOUN_STAGE = 0x84,
	NOUN_STAGE_EXIT = 0x85,
	NOUN_STAGE_LEFT = 0x86,
	NOUN_STAGE_RIGHT = 0x87,
	NOUN_STAGEMANAGERS_POST = 0x88,
	NOUN_STAIR_UNIT = 0x89,
	NOUN_STAIRCASE = 0x8A,
	NOUN_STAIRWELL = 0x8B,
	NOUN_STOOL = 0x8C,
	NOUN_STRIKE = 0x8D,
	NOUN_SWORD = 0x8E,
	NOUN_TABLE = 0x8F,
	NOUN_THE_HOUSE = 0x90,
	NOUN_THUNDER_MACHINE = 0x91,
	NOUN_TICKET = 0x92,
	NOUN_TRAP_CEILING = 0x93,
	NOUN_TRAP_DOOR = 0x94,
	NOUN_URN = 0x98,
	NOUN_WALL = 0x9D,
	NOUN_WARDROBE = 0x9E,
	NOUN_WASTE_BASKET = 0x9F,
	NOUN_WATER_PIPE = 0xA0,
	NOUN_WEAR = 0xA1,
	NOUN_WEDDING_RING = 0xA2,
	NOUN_YELLOW_FRAME = 0xA3,
	NOUN_PROP = 0xA4,
	NOUN_LEFT_DOOR = 0xA8,
	NOUN_RIGHT_DOOR = 0xA9,
	NOUN_DOOR_TO_PIT = 0xAA,
	NOUN_HEADPHONES = 0xAB,
	NOUN_BOXES = 0xAC,
	NOUN_MUG = 0xAD,
	NOUN_DINETTE_SET = 0xAE,
	NOUN_BOX = 0xAF,
	NOUN_CASES = 0xB0,
	NOUN_TRASH_BUCKET = 0xB1,
	NOUN_CORK_BOARD = 0xB2,
	NOUN_HEADSET = 0xB3,
	NOUN_GRAND_FOYER = 0xB4,
	NOUN_BACK_WALL = 0xB5,
	NOUN_BALLET_BAR = 0xB6,
	NOUN_THROW_RUGS = 0xB7,
	NOUN_COSTUME_RACK = 0xB8,
	NOUN_COAT_RACK = 0xB9,
	NOUN_PAINTINGS = 0xBA,
	NOUN_UMBRELLA = 0xBB,
	NOUN_SHELF = 0xBC,
	NOUN_CONTAINER = 0xBD,
	NOUN_TORN_POSTER = 0xBE,
	NOUN_REVIEW = 0xBF,
	NOUN_REVIEWS = 0xC0,
	NOUN_STAGE_RIGHT_WING = 0xC1,
	NOUN_STAGE_LEFT_WING = 0xC2,
	NOUN_PEDESTAL = 0xC3,
	NOUN_PLANT_PROP = 0xC4,
	NOUN_STATUE = 0xC5,
	NOUN_BATTEN = 0xC6,
	NOUN_BIG_PROP = 0xC7,
	NOUN_VENTILATION_DUCT = 0xC8,
	NOUN_CHANDELIER = 0xC9,
	NOUN_BARRIER = 0xCA,
	NOUN_PLACARD = 0xCB,
	NOUN_TICKET_WINDOW = 0xCC,
	NOUN_ARCHWAY = 0xCD,
	NOUN_COLUMN = 0xCE,
	NOUN_RAIL = 0xCF,
	NOUN_SEAT = 0xD0,
	NOUN_LOGE_CORRIDOR = 0xD1,
	NOUN_HOUSE_LIGHT = 0xD2,
	NOUN_FLOV = 0xD3,
	NOUN_LEFT_COLUMN = 0xD4,
	NOUN_RIGHT_COLUMN = 0xD5,
	NOUN_BOOKCASE = 0xD6,
	NOUN_DOORWAY = 0xD7,
	NOUN_COMFY_CHAIR = 0xD8,
	NOUN_DESK = 0xD9,
	NOUN_MANAGERS_CHAIR = 0xDA,
	NOUN_DESK_LAMP = 0xDB,
	NOUN_WINDOW = 0xDC,
	NOUN_SHEERS = 0xDD,
	NOUN_TAPESTRY = 0xDE,
	NOUN_OVERDOOR_MEDALLION = 0xDF,
	NOUN_LATTICEWORK = 0xE0,
	NOUN_DECORATIVE_MOLDING = 0xE1,
	NOUN_LEFT_DOORWAY = 0xE2,
	NOUN_LEFT_ARCHWAY = 0xE3,
	NOUN_RIGHT_DOORWAY = 0xE4,
	NOUN_RIGHT_ARCHWAY = 0xE5,
	NOUN_SOFA = 0xE6,
	NOUN_END_TABLE = 0xE7,
	NOUN_COFFEE_TABLE = 0xE8,
	NOUN_DECORATIVE_VASE = 0xE9,
	NOUN_MARBLE_COLUMN = 0xEA,
	NOUN_BOX_FIVE = 0xEB,
	NOUN_ENTER = 0xEC,
	NOUN_BOX_SIX = 0xED,
	NOUN_BOX_SEVEN = 0xEE,
	NOUN_BOX_EIGHT = 0xEF,
	NOUN_BOX_NINE = 0xF0,
	NOUN_STEP = 0xF1,
	NOUN_PANEL = 0xF2,
	NOUN_WALK_BEHIND = 0xF3,
	NOUN_MIDDLE_DOORWAY = 0xF4,
	NOUN_LIGHT = 0xF5,
	NOUN_CANDLE = 0xF6,
	NOUN_CASE = 0xF7,
	NOUN_HANDLE = 0xF8,
	NOUN_AXE = 0xF9,
	NOUN_DOOR_CHUNKS = 0xFA,
	NOUN_FLO = 0xFB,
	NOUN_BULLETIN_BOARD = 0xFC,
	NOUN_JULIE = 0xFD,
	NOUN_GLASS_CASE = 0xFE,
	NOUN_KEYHOLE = 0xFF,
	NOUN_MIDDLE_DOOR = 0x100,
	NOUN_DRESSING_GOWN = 0x101,
	NOUN_MONSIEUR_BRIE = 0x102,
	NOUN_CATWALK = 0x103,
	NOUN_GRID = 0x104,
	NOUN_GIRDER = 0x105,
	NOUN_GRIDWORK = 0x106,
	NOUN_DUCTWORK = 0x107,
	NOUN_OPENING = 0x108,
	NOUN_DOME = 0x109,
	NOUN_ALCOVE = 0x10A,
	NOUN_CHRISTINE_DAAE = 0x10B,
	NOUN_CHRISTINE = 0x10C,
	NOUN_WOMAN = 0x10D,
	NOUN_PROMPTERS_STAND = 0x10E,
	NOUN_SUPPORT = 0x10F,
	NOUN_OTHER_CATWALK = 0x110,
	NOUN_SLOT = 0x111,
	NOUN_BEAM_POSITION = 0x112,
	NOUN_LIGHTING_INSTRUMENT = 0x113,
	NOUN_TARP = 0x114,
	NOUN_FACE = 0x115,
	NOUN_CATWALK_OVER_HOUSE = 0x116,
	NOUN_STAIRCASE_POST = 0x117,
	NOUN_JACQUES = 0x118,
	NOUN_GENTLEMAN = 0x119,
	NOUN_BODY = 0x11A,
	NOUN_HOLLOW_COLUMN = 0x11B,
	NOUN_UPPER_LEVEL = 0x11C,
	NOUN_MIDDLE_LEVEL = 0x11D,
	NOUN_LOWER_LEVEL = 0x11E,
	NOUN_LADDER = 0x11F,
	NOUN_CLIMB = 0x120,
	NOUN_CHANDELIER_TRAP = 0x121,
	NOUN_PIECE_OF_WOOD = 0x122,
	NOUN_CUT_HEMP = 0x123,
	NOUN_STONE_WALL = 0x124,
	NOUN_LAKE = 0x125,
	NOUN_STONE_COLUMN = 0x126,
	NOUN_EXIT_THROUGH = 0x127,
	NOUN_STONE_FLOOR = 0x128,
	NOUN_STONE_ARCHWAY = 0x129,
	NOUN_CHARLES = 0x12A,
	NOUN_SWITCH = 0x12B,
	NOUN_PROMPTERS_SEAT = 0x12C,
	NOUN_LEVER = 0x12D,
	NOUN_MONSIEUR_RICHARD = 0x12E,
	NOUN_JULIE2 = 0x12F,
	NOUN_CABLE_HOOK = 0x130,
	NOUN_ATTACH = 0x131,
	NOUN_ROPE_WITH_HOOK = 0x132,
	NOUN_GRAPPLE = 0x133,
	NOUN_OAR = 0x134,
	NOUN_ORGAN = 0x135,
	NOUN_SIT_AT = 0x136,
	NOUN_ORGAN_BENCH = 0x137,
	NOUN_SIT_ON = 0x138,
	NOUN_LARGE_CHAIR = 0x139,
	NOUN_SIT_IN = 0x13A,
	NOUN_SARCOPHAGUS = 0x13B,
	NOUN_SKULL = 0x13C,
	NOUN_SKULLS = 0x13D,
	NOUN_TOTEM = 0x13E,
	NOUN_POLE = 0x13F,
	NOUN_CURTAIN = 0x140,
	NOUN_TORCH = 0x141,
	NOUN_RAMP = 0x142,
	NOUN_MADAME_GIRY = 0x143,
	NOUN_PANELS = 0x144,
	NOUN_MORE_CATACOMBS = 0x145,
	NOUN_BLOCKED_ARCHWAY = 0x146,
	NOUN_GRATE = 0x147,
	NOUN_CATACOMBS = 0x148,
	NOUN_TICKET_SELLER = 0x149,
	NOUN_USHER = 0x14A,
	NOUN_UNLUCKY_ADVENTURER = 0x14B,
	NOUN_SWITCH_PANEL = 0x14C,
	NOUN_SKULL_SWITCH = 0x14D,
	NOUN_TOGGLE = 0x14E,
	NOUN_CATACOMB_ROOM = 0x14F,
	NOUN_BOX_TEN = 0x150,
	NOUN_FOYER = 0x151,
	NOUN_WALK_DOWN_STAIRCASE = 0x152,
	NOUN_WALK_DOWN_STAIRS_TO = 0x153,
	NOUN_HAT_RACK = 0x154,
	NOUN_VASE = 0x155,
	NOUN_CLOTHES_DUMMY = 0x156,
	NOUN_NOTICES = 0x157,
	NOUN_ARCHWAY_TO_NORTH = 0x158,
	NOUN_ARCHWAY_TO_WEST = 0x159,
	NOUN_ARCHWAY_TO_EAST = 0x15A,
	NOUN_GATE = 0x15B,
	NOUN_NEST = 0x15C,
	NOUN_POT = 0x15D,
	NOUN_PUDDLE = 0x15E,
	NOUN_WEB = 0x15F,
	NOUN_PLANK = 0x160,
	NOUN_BLOCK = 0x161,
	NOUN_RATS_NEST = 0x162,
	NOUN_BROKEN_POT = 0x163,
	NOUN_STONE = 0x164,
	NOUN_DRAIN = 0x165,
	NOUN_FATE = 0x166,
	NOUN_SKULL_SWITCH_1 = 0x167,
	NOUN_SKULL_SWITCH_2 = 0x168,
	NOUN_SKULL_SWITCH_3 = 0x169,
	NOUN_SKULL_SWITCH_4 = 0x16A,
	NOUN_SKULL_SWITCH_5 = 0x16B,
	NOUN_SKULL_SWITCH_6 = 0x16C,
	NOUN_SKULL_SWITCH_7 = 0x16D,
	NOUN_SKULL_SWITCH_8 = 0x16E,
	NOUN_SKULL_SWITCH_9 = 0x16F,
	NOUN_SKULL_SWITCH_10 = 0x170,
	NOUN_SKULL_SWITCH_11 = 0x171,
	NOUN_SKULL_SWITCH_12 = 0x172,
	NOUN_SKULL_SWITCH_13 = 0x173,
	NOUN_SKULL_SWITCH_14 = 0x174,
	NOUN_SKULL_SWITCH_15 = 0x175,
	NOUN_SKULL_SWITCH_16 = 0x176,
	NOUN_SKULL_SWITCH_17 = 0x177,
	NOUN_SKULL_SWITCH_18 = 0x178,
	NOUN_SKULL_SWITCH_19 = 0x179,
	NOUN_SKULL_SWITCH_20 = 0x17A,
	NOUN_SKULL_SWITCH_21 = 0x17B,
	NOUN_SKULL_SWITCH_22 = 0x17C,
	NOUN_SKULL_SWITCH_23 = 0x17D,
	NOUN_SKULL_SWITCH_24 = 0x17E,
	NOUN_SKULL_SWITCH_25 = 0x17F,
	NOUN_SKULL_SWITCH_26 = 0x180,
	NOUN_EDGAR_DEGAS = 0x181,
	NOUN_CHANDELIER_CABLE = 0x182,
	NOUN_COB_WEB = 0x183,
	NOUN_SKULL_FACE = 0x184,
	NOUN_BOAT = 0x185,
	NOUN_HOOK = 0x186,
	NOUN_AROUND = 0x187,
	NOUN_CANE = 0x188,
	NOUN_MASK = 0x189,
	NOUN_COVER = 0x18A,
	NOUN_PADLOCK = 0x18B,
	NOUN_LID = 0x18C,
	NOUN_COBWEB = 0x18D,
	NOUN_PHANTOM = 0x18E,
	NOUN_PAPER = 0x18F
};

class SceneFactory {
public:
	static SceneLogic *createScene(MADSEngine *vm);
};

/**
 * Specialized base class for Dragonsphere game scenes
 */
class PhantomScene : public SceneLogic {
protected:
	PhantomGlobals &_globals;
	GamePhantom &_game;
	MADSAction &_action;

	/**
	 * Forms an animation resource name
	 */
	Common::String formAnimName(char sepChar, int suffixNum);

	/**
	 * Plays appropriate sound for entering varous rooms
	 */
	void lowRoomsEntrySound();
public:
	/**
	 * Constructor
	 */
	PhantomScene(MADSEngine *vm);

	void sub7178C();
};

class SceneInfoPhantom : public SceneInfo {
	friend class SceneInfo;
protected:
	virtual void loadCodes(MSurface &depthSurface, int variant);

	virtual void loadCodes(MSurface &depthSurface, Common::SeekableReadStream *stream);

	/**
	* Constructor
	*/
	SceneInfoPhantom(MADSEngine *vm) : SceneInfo(vm) {}
};

// TODO: Temporary, remove once implemented properly
class DummyScene : public PhantomScene {
public:
	DummyScene(MADSEngine *vm) : PhantomScene(vm) {
		warning("Unimplemented scene");
	}

	virtual void setup() {}
	virtual void enter() {}
	virtual void actions() {}
};

} // End of namespace Phantom

} // End of namespace MADS

#endif /* MADS_PHANTOM_SCENES_H */<|MERGE_RESOLUTION|>--- conflicted
+++ resolved
@@ -35,9 +35,6 @@
 namespace Phantom {
 
 enum Verb {
-<<<<<<< HEAD
-	VERB_LOOK_AT = 0x60,
-=======
 	VERB_LOOK = 0x3,
 	VERB_TAKE = 0x4,
 	VERB_PUSH = 0x5,
@@ -56,7 +53,6 @@
 	VERB_JUMP_INTO = 0x53,
 	VERB_LOOK_AT = 0x60,
 	VERB_LOOK_THROUGH = 0x61,
->>>>>>> 62973836
 	VERB_TURN_OFF = 0x95,
 	VERB_TURN_ON = 0x96,
 	VERB_UNLOCK = 0x97,
@@ -64,12 +60,9 @@
 	VERB_WALK_DOWN = 0x9A,
 	VERB_WALK_THROUGH = 0x9B,
 	VERB_WALK_UP = 0x9C,
-<<<<<<< HEAD
-=======
 	VERB_CLIMB_UP = 0xA5,
 	VERB_WALK_ONTO = 0xA6,
 	VERB_WALK = 0xA7
->>>>>>> 62973836
 };
 
 enum Noun {
@@ -152,10 +145,6 @@
 	NOUN_LOCK = 0x5D,
 	NOUN_LOCKING_RAIL = 0x5E,
 	NOUN_LOCKRAIL = 0x5F,
-<<<<<<< HEAD
-	NOUN_LOOK_THROUGH = 0x61,
-=======
->>>>>>> 62973836
 	NOUN_MANNEQUINS = 0x62,
 	NOUN_MIRROR = 0x63,
 	NOUN_MUMMY_PROP = 0x64,
