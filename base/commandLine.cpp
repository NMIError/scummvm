--- conflicted
+++ resolved
@@ -962,29 +962,6 @@
 	}
 
 
-<<<<<<< HEAD
-=======
-	// The user can override the savepath with the SCUMMVM_SAVEPATH
-	// environment variable. This is weaker than a --savepath on the
-	// command line, but overrides the default savepath, hence it is
-	// handled here, just before the command line gets parsed.
-#if !defined(_WIN32_WCE) && !defined(__GP32__) && !defined(ANDROID) && !defined(__DS__)
-	if (!settings.contains("savepath")) {
-		const char *dir = getenv("SCUMMVM_SAVEPATH");
-		if (dir && *dir && strlen(dir) < MAXPATHLEN) {
-			Common::FSNode saveDir(dir);
-			if (!saveDir.exists()) {
-				warning("Non-existent SCUMMVM_SAVEPATH save path. It will be ignored");
-			} else if (!saveDir.isWritable()) {
-				warning("Non-writable SCUMMVM_SAVEPATH save path. It will be ignored");
-			} else {
-				settings["savepath"] = dir;
-			}
-		}
-	}
-#endif
-
->>>>>>> afe1a77d
 	// Finally, store the command line settings into the config manager.
 	for (Common::StringMap::const_iterator x = settings.begin(); x != settings.end(); ++x) {
 		Common::String key(x->_key);
